--- conflicted
+++ resolved
@@ -13,11 +13,8 @@
 INET6=
 ARC4RANDOM=
 CLOSEFROM=
-<<<<<<< HEAD
 RBTREE=
-=======
 CONSTTIME_MEMEQUAL=
->>>>>>> 4ecd0553
 STRLCPY=
 UDEV=
 OS=
