.\" Copyright (c) 2006-2019 Roy Marples
.\" All rights reserved
.\"
.\" Redistribution and use in source and binary forms, with or without
.\" modification, are permitted provided that the following conditions
.\" are met:
.\" 1. Redistributions of source code must retain the above copyright
.\"    notice, this list of conditions and the following disclaimer.
.\" 2. Redistributions in binary form must reproduce the above copyright
.\"    notice, this list of conditions and the following disclaimer in the
.\"    documentation and/or other materials provided with the distribution.
.\"
.\" THIS SOFTWARE IS PROVIDED BY THE AUTHOR AND CONTRIBUTORS ``AS IS'' AND
.\" ANY EXPRESS OR IMPLIED WARRANTIES, INCLUDING, BUT NOT LIMITED TO, THE
.\" IMPLIED WARRANTIES OF MERCHANTABILITY AND FITNESS FOR A PARTICULAR PURPOSE
.\" ARE DISCLAIMED.  IN NO EVENT SHALL THE AUTHOR OR CONTRIBUTORS BE LIABLE
.\" FOR ANY DIRECT, INDIRECT, INCIDENTAL, SPECIAL, EXEMPLARY, OR CONSEQUENTIAL
.\" DAMAGES (INCLUDING, BUT NOT LIMITED TO, PROCUREMENT OF SUBSTITUTE GOODS
.\" OR SERVICES; LOSS OF USE, DATA, OR PROFITS; OR BUSINESS INTERRUPTION)
.\" HOWEVER CAUSED AND ON ANY THEORY OF LIABILITY, WHETHER IN CONTRACT, STRICT
.\" LIABILITY, OR TORT (INCLUDING NEGLIGENCE OR OTHERWISE) ARISING IN ANY WAY
.\" OUT OF THE USE OF THIS SOFTWARE, EVEN IF ADVISED OF THE POSSIBILITY OF
.\" SUCH DAMAGE.
.\"
<<<<<<< HEAD
.Dd March 8, 2019
=======
.Dd April 24, 2019
>>>>>>> ad9dc452
.Dt DHCPCD.CONF 5
.Os
.Sh NAME
.Nm dhcpcd.conf
.Nd dhcpcd configuration file
.Sh DESCRIPTION
Although
.Nm dhcpcd
can do everything from the command line, there are cases where it's just easier
to do it once in a configuration file.
Most of the options found in
.Xr dhcpcd 8
can be used here.
The first word on the line is the option and the rest of the line is the value.
Leading and trailing whitespace for the option and value are trimmed.
You can escape characters in the value using the \\ character.
Comments can be prefixed with the # character.
String values should be quoted with the " character.
.Pp
Here's a list of available options:
.Bl -tag -width indent
.It Ic allowinterfaces Ar pattern
When discovering interfaces, the interface name must match
.Ar pattern
which is a space or comma separated list of patterns passed to
.Xr fnmatch 3 .
If the same interface is matched in
.Ic denyinterfaces
then it is still denied.
.It Ic denyinterfaces Ar pattern
When discovering interfaces, the interface name must not match
.Ar pattern
which is a space or comma separated list of patterns passed to
.Xr fnmatch 3 .
.It Ic arping Ar address Op address
.Nm dhcpcd
will arping each address in order before attempting DHCP.
If an address is found, we will select the replying hardware address as the
profile, otherwise the IP address.
Example:
.Pp
.D1 interface bge0
.D1 arping 192.168.0.1
.Pp
.D1 # My specific 192.168.0.1 network
.D1 profile dd:ee:aa:dd:bb:ee
.D1 static ip_address=192.168.0.10/24
.Pp
.D1 # A generic 192.168.0.1 network
.D1 profile 192.168.0.1
.D1 static ip_address=192.168.0.98/24
.It Ic authprotocol Ar protocol Op Ar algorithm Op Ar rdm
Authenticate DHCP messages.
See the Supported Authentication Protocols section.
If
.Ar protocol
is
.Ar token
then
.Ar algorithm is
snd_secretid/rcv_secretid so you can send and recieve different tokens.
.It Ic authtoken Ar secretid Ar realm Ar expire Ar key
Define a shared key for use in authentication.
.Ar realm
can be "" to for use with the
.Ar delayed
protocol.
.Ar expire
is the date the token expires and should be formatted "yyy-mm-dd HH:MM".
You can use the keyword
.Ar forever
or
.Ar 0
which means the token never expires.
For the token protocol,
.Ar secretid
needs to be 0 and
.Ar realm
needs to be "".
If
.Nm dhcpcd
has the error
.D1 dhcp_auth_encode: Invalid argument
then it means that
.Nm dhcpcd
could not find the correct authentication token in your configuration.
.It Ic background
Fork to the background immediately.
This is useful for startup scripts which don't disable link messages for
carrier status.
.It Ic blacklist Ar address Ns Op /cidr
Ignores all packets from
.Ar address Ns Op /cidr .
.It Ic whitelist Ar address Ns Op /cidr
Only accept packets from
.Ar address Ns Op /cidr .
.Ic blacklist
is ignored if
.Ic whitelist
is set.
.It Ic bootp
Be a BOOTP client.
Basically, this just doesn't send a DHCP Message Type option and will only
interact with a BOOTP server.
All other DHCP options still work.
.It Ic broadcast
Instructs the DHCP server to broadcast replies back to the client.
Normally this is only set for non-Ethernet interfaces,
such as FireWire and InfiniBand.
In most cases,
.Nm dhcpcd
will set this automatically.
.It Ic controlgroup Ar group
Sets the group ownership of
.Pa @RUNDIR@/dhcpcd.sock
so that users other than root can connect to
.Nm dhcpcd .
.It Ic debug
Echo debug messages to the stderr and syslog.
.It Ic dev Ar value
Load the
.Ar value
.Pa /dev
management module.
.Nm dhcpcd
will load the first one found to work, if any.
.It Ic env Ar value
Push
.Ar value
to the environment for use in
.Xr dhcpcd-run-hooks 8 .
For example, you can force the hostname hook to always set the hostname with
.Ic env
.Va force_hostname=YES .
Or set which driver
.Xr wpa_supplicant 8
should use with
.Ic env
.Va wpa_supplicant_driver=nl80211
.Pp
If the hostname is set, it will be will set to the FQDN if possible as per
RFC 4702, section 3.1.
If the FQDN option is missing,
.Nm dhcpcd
will still try and set a FQDN from the hostname and domain options for
consistency.
To override this, set
.Ic env
.Va hostname_fqdn=[YES|NO|SERVER] .
A value of
.Va SERVER
means just what the server says, don't manipulate it.
This could lead to an inconsistent hostname on a DHCPv4 and DHCPv6 network
where the DHCPv4 hostname is short and the DHCPv6 has an FQDN.
DHCPv6 has no hostname option.
.It Ic clientid Ar string
Send the
.Ar clientid .
If the string is of the format 01:02:03 then it is encoded as hex.
For interfaces whose hardware address is longer than 8 bytes, or if the
.Ar clientid
is an empty string then
.Nm dhcpcd
sends a default
.Ar clientid
of the hardware family and the hardware address.
.It Ic duid
Use a DHCP Unique Identifier.
If a system UUID is available, that will be used to create a DUID-UUID,
otheriwse if persistent storage is available then a DUID-LLT
(link local address + time) is generated,
otherwise DUID-LL is generated (link local address).
This, plus the IAID will be used as the
.Ic clientid .
The DUID generated will be held in
.Pa @DBDIR@/duid
and should not be copied to other hosts.
This file also takes precedence over the above rules.
.It Ic iaid Ar iaid
Set the Interface Association Identifier to
.Ar iaid .
This option must be used in an
.Ic interface
block.
This defaults to the VLANID (prefixed with 0xff) for the interface if set,
otherwise the last 4 bytes of the hardware address assigned to the
interface.
Each instance of this should be unique within the scope of the client and
.Nm dhcpcd
warns if a conflict is detected.
If there is a conflict, it is only a problem if the conflicted IAIDs are
used on the same network.
.It Ic dhcp
Enable DHCP on the interface, on by default.
.It Ic dhcp6
Enable DHCPv6 on the interface, on by default.
.It Ic ipv4
Enable IPv4 on the interface, on by default.
.It Ic ipv6
Enable IPv6 on the interface, on by default.
.It Ic request Op Ar address
Request the
.Ar address
in the DHCP DISCOVER message.
There is no guarantee this is the address the DHCP server will actually give.
If no
.Ar address
is given then the first address currently assigned to the
.Ar interface
is used.
.It Ic inform Op Ar address Ns Op Ar /cidr Ns Op Ar /broadcast_address
Behaves like
.Ic request
as above, but sends a DHCP INFORM instead of DISCOVER/REQUEST.
This does not get a lease as such, just notifies the DHCP server of the
.Ar address
in use.
You should also include the optional
.Ar cidr
network number in case the address is not already configured on the interface.
.Nm dhcpcd
remains running and pretends it has an infinite lease.
.Nm dhcpcd
will not de-configure the interface when it exits.
If
.Nm dhcpcd
fails to contact a DHCP server then it returns a failure instead of falling
back on IPv4LL.
.It Ic inform6
Performs a DHCPv6 Information Request.
No address is requested or specified, but all other DHCPv6 options are allowed.
This is normally performed automatically when an IPv6 Router Advertisement
indicates that the client should perform this operation.
This option is only needed when
.Nm dhcpcd
is not processing IPv6 RA messages and the need for a DHCPv6 Information Request
exists.
.It Ic persistent
.Nm dhcpcd
normally de-configures the interface and configuration when it exits.
Sometimes, this isn't desirable if, for example, you have root mounted over
NFS or SSH clients connect to this host and they need to be notified of
the host shutting down.
You can use this option to stop this from happening.
.It Ic fallback Ar profile
Fall back to using this profile if DHCP fails.
This allows you to configure a static profile instead of using ZeroConf.
.It Ic hostname Ar name
Sends the hostname
.Ar name
to the DHCP server so it can be registered in DNS.
If
.Ar name
is an empty string then the current system hostname is sent.
If
.Ar name
is a FQDN (i.e., contains a .) then it will be encoded as such.
.It Ic hostname_short
Sends the short hostname to the DHCP server instead of the FQDN.
This is useful because DHCP servers will not register the FQDN in their
DNS if the domain part does not match theirs.
.Pp
Also, see the
.Ic env
option above to control how the hostname is set on the host.
.It Ic ia_na Op Ar iaid Op / address
Request a DHCPv6 Normal Address for
.Ar iaid .
.Ar iaid
defaults to the
.Ic iaid
option as described above.
You can request more than one ia_na by specifying a unique
.Ar iaid
for each one.
.It Ic ia_ta Op Ar iaid
Request a DHCPv6 Temporary Address for
.Ar iaid .
You can request more than one ia_ta by specifying a unique
.Ar iaid
for each one.
.It Ic ia_pd Op Ar iaid Oo / Ar prefix / Ar prefix_len Oc Op Ar interface Op / Ar sla_id Op / Ar prefix_len Op / Ar suffix
Request a DHCPv6 Delegated Prefix for
.Ar iaid .
This option must be used in an
.Ic interface
block.
Unless a
.Ar sla_id
of 0 is assigned with the same resultant prefix length as the delegation,
a reject route is installed for the Delegated Prefix to
stop unallocated addresses being resolved upstream.
If no
.Ar interface
is given then we will assign a prefix to every other interface with a
.Ar sla_id
equivalent to the interface index assigned by the OS.
Otherwise addresses are only assigned for each
.Ar interface
and
.Ar sla_id .
Each assigned address will have a
.Ar suffix ,
defaulting to 1.
If the
.Ar suffix
is 0 then a SLAAC address is assigned.
You cannot assign a prefix to the requesting interface unless the
DHCPv6 server supports the
.Li RFC 6603
Prefix Exclude Option.
.Nm dhcpcd
has to be running for all the interfaces it is delegating to.
A default
.Ar prefix_len
of 64 is assumed, unless the maximum
.Ar sla_id
does not fit.
In this case
.Ar prefix_len
is increased to the highest multiple of 8 that can accommodate the
.Ar sla_id .
.Ar sla_id
is an integer which must be unique inside the
.Ar iaid
and is added to the prefix which must fit inside
.Ar prefix_len
less the length of the delegated prefix.
You can specify multiple
.Ar interface /
.Ar sla_id /
.Ar prefix_len
per
.Ic ia_pd ,
space separated.
IPv6RS should be disabled globally when requesting a Prefix Delegation.
.Pp
In the following example eth0 is the externally facing interface to be
configured for both IPv4 and IPv6.
The DHCPv4 server will provide us with an IPv4 address and a default route.
The DHCPv6 server is going to provide us with an IPv6 address, a default
route and a /64 subnet to be delegated to the internal interface.
The eth1 interface will be automatically configured
for IPv6 using the first address (::1) from the delegated prefix.
A second prefix is requested and assigned to two other interfaces.
.Xr rtadvd 8
can be used with an empty configuration file on eth1, eth2 and eth3,
to provide automatic
IPv6 address configuration for the internal network.
.Bd -literal
noipv6rs                 # disable routing solicitation
denyinterfaces eth2      # Don't touch eth2 at all
interface eth0
  ipv6rs                 # enable routing solicitation for eth0
  ia_na 1                # request an IPv6 address
  ia_pd 2 eth1/0         # request a PD and assign it to eth1
  ia_pd 3 eth2/1 eth3/2  # req a PD and assign it to eth2 and eth3
.Ed
.It Ic ipv4only
Only configure IPv4.
.It Ic ipv6only
Only configure IPv6.
.It Ic fqdn Op disable | none | ptr | both
.Ar none
will not ask the DHCP server to update DNS.
.Ar ptr
just asks the DHCP server to update the PTR
record of the host in DNS, whereas
.Ar both
also updates the A record.
.Ar disable
will disable the FQDN option.
The default is
.Ar both .
.Nm dhcpcd
itself never does any DNS updates.
.Nm dhcpcd
encodes the FQDN hostname as specified in
.Li RFC 1035 .
.It Ic interface Ar interface
Subsequent options are only parsed for this
.Ar interface .
.It Ic ipv6ra_autoconf
Generate SLAAC addresses for each Prefix advertised by an IPv6
Router Advertisement message with the Auto flag set.
On by default.
.It Ic ipv6ra_noautoconf
Disables the above option.
.It Ic ipv6ra_fork
By default, when
.Nm dhcpcd
receives an IPv6 Router Advertisement,
.Nm dhcpcd
will only fork to the background if the RA contains at least one unexpired
RDNSS option and a valid prefix or no DHCPv6 instruction.
Set this option so to make
.Nm dhcpcd
always fork on an RA.
.It Ic ipv6rs
Enables IPv6 Router Advertisement solicitation.
This is on by default, but is documented here in the case where it is disabled
globally but needs to be enabled for one interface.
.It Ic leasetime Ar seconds
Request a leasetime of
.Ar seconds .
.It Ic link_rcvbuf Ar size
Override the size of the link receive buffer from the kernel default.
While
.Nm dhcpcd
will recover from link buffer overflows,
this may not be desirable on heavily loaded systems.
.It Ic logfile Ar logfile
Writes to the specified
.Ar logfile
rather than
.Xr syslog 3 .
The
.Ar logfile
is reopened when
.Nm dhcpcd
receives the
.Dv SIGUSR2
signal.
.It Ic metric Ar metric
Metrics are used to prefer an interface over another one, lowest wins.
.Nm dhcpcd
will supply a default metric of 200 +
.Xr if_nametoindex 3 .
An extra 100 will be added for wireless interfaces.
.It Ic mudurl Ar url 
Specifies the URL for a Manufacturer Usage Description (MUD).
The description is used by upstream network devices to instantiate any
desired access lists.
See draft-ietf-opsawg-mud for more information.
.It Ic noalias
Any pre-existing IPv4 addresses will be removed from the interface when
adding a new IPv4 address.
.It Ic noarp
Don't send any ARP requests.
This also disables IPv4LL.
.It Ic noauthrequired
Don't require authentication even though we requested it.
Also allows FORCERENEW and RECONFIGURE messages without authentication.
.It Ic nodelay
Don't delay for an initial randomised time when starting protocols.
.It Ic nodev
Don't load
.Pa /dev
management modules.
.It Ic nodhcp
Don't start DHCP or listen to DHCP messages.
This is only useful when allowing IPv4LL.
.It Ic nodhcp6
Don't start DHCPv6 or listen to DHCPv6 messages.
Normally DHCPv6 is started by an IPv6 Router Advertisement instruction or
configuration.
.It Ic nogateway
Don't install any default routes.
.It Ic gateway
Install a default route if available (default).
.It Ic nohook Ar script
Don't run this hook script.
Matches full name, or prefixed with 2 numbers optionally ending with
.Pa .sh .
.Pp
So to stop
.Nm dhcpcd
from touching your DNS settings or starting wpa_supplicant you would do:-
.D1 nohook resolv.conf, wpa_supplicant
.It Ic noipv4
Don't attempt to configure an IPv4 address.
.It Ic noipv4ll
Don't attempt to obtain an IPv4LL address if we failed to get one via DHCP.
See
.Rs
.%T "RFC 3927"
.Re
.It Ic noipv6
Don't solicit or accept IPv6 Router Advertisements and DHCPv6.
.It Ic noipv6rs
Don't solicit or accept IPv6 Router Advertisements.
.It Ic nolink
Don't receive link messages about carrier status.
You should only set this for buggy interface drivers.
.It Ic noup
Don't bring the interface up when in master mode.
If
.Nm
cannot determine the carrier state,
.Nm
will enter a tight polling loop until the interface is marked up and running
or a valid carrier state is reported.
.It Ic option Ar option
Requests the
.Ar option
from the server.
It can be a variable to be used in
.Xr dhcpcd-run-hooks 8
or the numerical value.
You can specify more
.Ar option Ns s
separated by commas, spaces or more
.Ic option
lines.
Prepend dhcp6_ to
.Ar option
to request a DHCPv6 option.
If no DHCPv6 options are configured,
then DHCPv4 options are mapped to equivalent DHCPv6 options.
.Pp
Prepend nd_ to
.Ar option
to handle ND options, but this only works for the
.Ic nooption ,
.Ic reject
and
.Ic require
options.
.Pp
To see a list of options you can use, call
.Nm dhcpcd
with the
.Fl V , Fl Fl variables
argument.
.It Ic nooption Ar option
Remove the option from the message before it's processed.
.It Ic require Ar option
Requires the
.Ar option
to be present in all messages, otherwise the message is ignored.
To enforce that
.Nm dhcpcd
only responds to DHCP servers and not BOOTP servers, you can
.Ic require
.Ar dhcp_message_type .
This isn't an exact science though because a BOOTP server can send DHCP-like
options.
.It Ic reject Ar option
Reject a message that contains the
.Ar option .
This is useful when you cannot use
.Ic require
to select / de-select BOOTP messages.
.It Ic destination Ar option
If
.Nm
detects an address added to a point to point interface (PPP, TUN, etc) then
it will set the listed DHCP options to the destination address of the
interface.
.It Ic profile Ar name
Subsequent options are only parsed for this profile
.Ar name .
.It Ic quiet
Suppress any dhcpcd output to the console, except for errors.
.It Ic reboot Ar seconds
Allow
.Ar reboot
seconds before moving to the DISCOVER phase if we have an old lease to use
and moving from DISCOVER to IPv4LL if no reply.
The default is 5 seconds.
A setting of 0 seconds causes
.Nm dhcpcd
to skip the REBOOT phase and go straight into DISCOVER.
This is desirable for mobile users because if you change from network A to
network B and they use the same subnet and the address from network A isn't
in use on network B, then the DHCP server will remain silent even if
authoritative which means
.Nm dhcpcd
will timeout before moving back to the DISCOVER phase.
.It Ic release
.Nm dhcpcd
will release the lease prior to stopping the interface.
.It Ic script Ar script
Use
.Ar script
instead of the default
.Pa @SCRIPT@ .
.It Ic ssid Ar ssid
Subsequent options are only parsed for this wireless
.Ar ssid .
.It Ic slaac Op Ar hwaddr | Ar private
Selects the interface identifier used for SLAAC generated IPv6 addresses.
If
.Ar private
is used, an RFC 7217 address is generated.
.It Ic static Ar value
Configures a static
.Ar value .
If you set
.Ic ip_address
then
.Nm dhcpcd
will not attempt to obtain a lease and will just use the value for the address
with an infinite lease time.
If you set
.Ic ip6_address ,
.Nm dhcpcd
will continue auto-configuation as normal.
.Pp
Here is an example which configures two static address, overriding the default
IPv4 broadcast address, an IPv4 router, DNS and disables IPv6 auto-configuration.
You could also use the
.Ic inform6
command here if you wished to obtain more information via DHCPv6.
For IPv4, you should use the
.Ic inform Ar ipaddress
option instead of setting a static address.
.D1 interface eth0
.D1 noipv6rs
.D1 static ip_address=192.168.0.10/24
.D1 static broadcast_address=192.168.0.63
.D1 static ip6_address=fd51:42f8:caae:d92e::ff/64
.D1 static routers=192.168.0.1
.D1 static domain_name_servers=192.168.0.1 fd51:42f8:caae:d92e::1
.Pp
Here is an example for PPP which gives the destination a default route.
It uses the special
.Ar destination
keyword to insert the destination address
into the value.
.D1 interface ppp0
.D1 static ip_address=
.D1 destination routers
.It Ic timeout Ar seconds
Time out after
.Ar seconds ,
instead of the default 30.
A setting of 0
.Ar seconds
causes
.Nm dhcpcd
to wait forever to get a lease.
If
.Nm dhcpcd
is working on a single interface then
.Nm dhcpcd
will exit when a timeout occurs, otherwise
.Nm dhcpcd
will fork into the background.
If using IPv4LL then
.Nm dhcpcd
start the IPv4LL process after the timeout and then wait a little longer
before really timing out.
.It Ic userclass Ar string
Tag the DHCPv4 messages with the userclass.
You can specify more than one.
.It Ic vendor Ar code , Ns Ar value
Add an encapsulated vendor option.
.Ar code
should be between 1 and 254 inclusive.
To add a raw vendor string, omit
.Ar code
but keep the comma.
Examples.
.Pp
Set the vendor option 01 with an IP address.
.D1 vendor 01,192.168.0.2
Set the vendor option 02 with a hex code.
.D1 vendor 02,01:02:03:04:05
Set the vendor option 03 with an IP address as a string.
.D1 vendor 03,\e"192.168.0.2\e"
Set un-encapsulated vendor option to hello world.
.D1 vendor ,"hello world"
.It Ic vendorclassid Ar string
Set the DHCP Vendor Class.
DHCPv6 has its own option as shown below.
The default is
dhcpcd-<version>:<os>:<machine>:<platform>.
For example
.D1 dhcpcd-5.5.6:NetBSD-6.99.5:i386:i386
If not set then none is sent.
Some badly configured DHCP servers reject unknown vendorclassids.
To work around it, try and impersonate Windows by using the MSFT vendorclassid.
.It Ic vendclass Ar en Ar data
Add the DHCPv6 Vendor Indetifying Vendor Class with the IANA assigned Enterprise
Number
.Ar en
with the
.Ar data .
This option can be set more than once to add more data, but the behaviour,
as per
.Xr RFC 3925
is undefined if the Enterprise Number differs.
.It Ic waitip Op 4 | 6
Wait for an address to be assigned before forking to the background.
4 means wait for an IPv4 address to be assigned.
6 means wait for an IPv6 address to be assigned.
If no argument is given,
.Nm
will wait for any address protocol to be assigned.
It is possible to wait for more than one address protocol and
.Nm
will only fork to the background when all waiting conditions are satisfied.
.It Ic xidhwaddr
Use the last four bytes of the hardware address as the DHCP xid instead
of a randomly generated number.
.El
.Ss Defining new options
DHCP, ND and DHCPv6 allow for the use of custom options, and RFC 3925 vendor
options for DHCP can also be supplied.
Each option needs to be started with the
.Ic define ,
.Ic definend,
.Ic define6
or
.Ic vendopt
directive.
This can optionally be followed by both
.Ic embed
or
.Ic encap
options.
Both can be specified more than once and
.Ic embed
must come before
.Ic encap .
.Bl -tag -width indent
.It Ic define Ar code Ar type Ar variable
Defines the DHCP option
.Ar code
of
.Ar type
with a name of
.Ar variable
exported to
.Xr dhcpcd-run-hooks 8 .
.It Ic definend Ar code Ar type Ar variable
Defines the ND option
.Ar code
of
.Ar type
with a name of
.Ar variable
exported to
.Xr dhcpcd-run-hooks 8 ,
with a prefix of
.Va _nd .
.It Ic define6 Ar code Ar type Ar variable
Defines the DHCPv6 option
.Ar code
of
.Ar type
with a name of
.Ar variable
exported to
.Xr dhcpcd-run-hooks 8 ,
with a prefix of
.Va _dhcp6 .
.It Ic vendopt Ar code Ar type Ar variable
Defines the Vendor-Identifying Vendor Options.
The
.Ar code
is the IANA Enterprise Number which will uniquely describe the encapsulated
options.
.Ar type
is normally
.Ar encap .
.Ar variable
names the Vendor option to be exported.
.It Ic embed Ar type Ar variable
Defines an embedded variable within the defined option.
The length is determined by the
.Ar type .
If the
.Ar variable
is not the same as defined in the parent option,
it is prefixed with the parent
.Ar variable
first with an underscore.
If the
.Ar variable
has the name of
.Ar reserved
then it is not processed.
.It Ic encap Ar code Ar type Ar variable
Defines an encapsulated variable within the defined option.
The length is determined by the
.Ar type .
If the
.Ar variable
is not the same as defined in the parent option,
it is prefixed with the parent
.Ar variable
first with an underscore.
.El
.Ss Type prefix
These keywords come before the type itself, to describe it more fully.
You can use more than one, but they must appear in the order listed below.
.Bl -tag -width -indent
.It Ic request
Requests the option by default without having to be specified in user
configuration.
.It Ic norequest
This option cannot be requested, regardless of user configuration.
.It Ic optional
This option is optional.
Only makes sense for embedded options like the client FQDN option, where
the FQDN string itself is optional.
.It Ic index
The option can appear more than once and will be indexed.
.It Ic array
The option data is split into a space separated array, each element being
the same type.
.El
.Ss Types to define
The type directly affects the length of data consumed inside the option.
Any remaining data is normally discarded.
Lengths can be specified for string and binhex types, but this is generally
with other data embedded afterwards in the same option.
.Bl -tag -width indent
.It Ic ipaddress
An IPv4 address, 4 bytes.
.It Ic ip6address
An IPv6 address, 16 bytes.
.It Ic string Op : Ic length
A NVT ASCII string of printable characters.
.It Ic byte
A byte.
.It Ic bitflags : Ic flags
A byte represented as a string of flags, most significant bit first.
For example, using ABCDEFGH then A would equal 10000000, B 01000000,
C 00100000, etc.
If the bit is not set, the flag is not printed.
A flag of 0 is not printed even if the bit position is set.
This is to allow reservation of the first bits while assigning the last bits.
.It Ic int16
A signed 16bit integer, 2 bytes.
.It Ic uint16
An unsigned 16bit integer, 2 bytes.
.It Ic int32
A signed 32bit integer, 4 bytes.
.It Ic uint32
An unsigned 32bit integer, 4 bytes.
.It Ic flag
A fixed value (1) to indicate that the option is present, 0 bytes.
.It Ic domain
An RFC 3397 encoded string.
.It Ic dname
An RFC 1035 validated string.
.It Ic binhex Op : Ic length
Binary data expressed as hexadecimal.
.It Ic embed
Contains embedded options (implies encap as well).
.It Ic encap
Contains encapsulated options (implies embed as well).
.It Ic option
References an option from the global definition.
.El
.Ss Example definition
.D1 # DHCP option 81, Fully Qualified Domain Name, RFC 4702
.D1 define 81 embed fqdn
.D1 embed byte flags
.D1 embed byte rcode1
.D1 embed byte rcode2
.D1 embed domain fqdn
.Pp
.D1 # DHCP option 125, Vendor Specific Information Option, RFC 3925
.D1 define 125 encap vsio
.D1 embed uint32 enterprise_number
.D1 # Options defined for the enterprise number
.D1 encap 1 ipaddress ipaddress
.Ss Supported Authentication Protocols
.Bl -tag -width -indent
.It Ic token
Sends a plain text token the server expects and matches a token sent by
the server.
The tokens do not have to be the same.
If unspecified, the token with a
.Ar secretid
of 0 will be used in sending messages
and validating received messages.
.It Ic delayedrealm
Delayed Authentication.
.Nm dhcpcd
will send an authentication option with no key or MAC.
The server will see this option, and select a key for
.Nm , writing the
.Ar realm
and
.Ar secretid
in it.
.Nm dhcpcd
will then look for an unexpired token with a matching
.Ar realm
and
.Ar secretid .
This token is used to authenticate all other messages.
.It Ic delayed
Same as above, but without a realm.
.El
.Ss Supported Authentication Algorithms
If none specified,
.Ic hmac-md5
is the default.
.Bl -tag -width -indent
.It Ic hmac-md5
.El
.Ss Supported Replay Detection Mechanisms
If none specified,
.Ic monotonic
is the default.
If this is changed from what was previously used,
or the means of calculating or storing it is broken, then the DHCP server
will probably have to have its notion of the client's Replay Detection Value
reset.
.Bl -tag -width -indent
.It Ic monocounter
Read the number in the file
.Pa @DBDIR@/dhcpcd-rdm.monotonic
and add one to it.
.It Ic monotime
Create an NTP timestamp from the system time.
.It Ic monotonic
Same as
.Ic monotime .
.El
.Sh SEE ALSO
.Xr fnmatch 3 ,
.Xr if_nametoindex 3 ,
.Xr dhcpcd 8 ,
.Xr dhcpcd-run-hooks 8
.Sh AUTHORS
.An Roy Marples Aq Mt roy@marples.name
.Sh BUGS
Please report them to
.Lk http://roy.marples.name/projects/dhcpcd<|MERGE_RESOLUTION|>--- conflicted
+++ resolved
@@ -22,11 +22,7 @@
 .\" OUT OF THE USE OF THIS SOFTWARE, EVEN IF ADVISED OF THE POSSIBILITY OF
 .\" SUCH DAMAGE.
 .\"
-<<<<<<< HEAD
-.Dd March 8, 2019
-=======
 .Dd April 24, 2019
->>>>>>> ad9dc452
 .Dt DHCPCD.CONF 5
 .Os
 .Sh NAME
