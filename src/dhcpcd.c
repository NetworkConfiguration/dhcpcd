/* SPDX-License-Identifier: BSD-2-Clause */
/*
 * dhcpcd - DHCP client daemon
 * Copyright (c) 2006-2025 Roy Marples <roy@marples.name>
 * All rights reserved

 * Redistribution and use in source and binary forms, with or without
 * modification, are permitted provided that the following conditions
 * are met:
 * 1. Redistributions of source code must retain the above copyright
 *    notice, this list of conditions and the following disclaimer.
 * 2. Redistributions in binary form must reproduce the above copyright
 *    notice, this list of conditions and the following disclaimer in the
 *    documentation and/or other materials provided with the distribution.
 *
 * THIS SOFTWARE IS PROVIDED BY THE AUTHOR AND CONTRIBUTORS ``AS IS'' AND
 * ANY EXPRESS OR IMPLIED WARRANTIES, INCLUDING, BUT NOT LIMITED TO, THE
 * IMPLIED WARRANTIES OF MERCHANTABILITY AND FITNESS FOR A PARTICULAR PURPOSE
 * ARE DISCLAIMED.  IN NO EVENT SHALL THE AUTHOR OR CONTRIBUTORS BE LIABLE
 * FOR ANY DIRECT, INDIRECT, INCIDENTAL, SPECIAL, EXEMPLARY, OR CONSEQUENTIAL
 * DAMAGES (INCLUDING, BUT NOT LIMITED TO, PROCUREMENT OF SUBSTITUTE GOODS
 * OR SERVICES; LOSS OF USE, DATA, OR PROFITS; OR BUSINESS INTERRUPTION)
 * HOWEVER CAUSED AND ON ANY THEORY OF LIABILITY, WHETHER IN CONTRACT, STRICT
 * LIABILITY, OR TORT (INCLUDING NEGLIGENCE OR OTHERWISE) ARISING IN ANY WAY
 * OUT OF THE USE OF THIS SOFTWARE, EVEN IF ADVISED OF THE POSSIBILITY OF
 * SUCH DAMAGE.
 */

static const char dhcpcd_copyright[] = "Copyright (c) 2006-2025 Roy Marples";

#include <sys/file.h>
#include <sys/socket.h>
#include <sys/stat.h>
#include <sys/time.h>
#include <sys/types.h>
#include <sys/uio.h>
#include <sys/wait.h>

#include <ctype.h>
#include <errno.h>
#include <fcntl.h>
#include <getopt.h>
#include <limits.h>
#include <paths.h>
#include <signal.h>
#include <stdio.h>
#include <stdlib.h>
#include <string.h>
#include <syslog.h>
#include <unistd.h>
#include <time.h>

#include "config.h"
#include "arp.h"
#include "common.h"
#include "control.h"
#include "dev.h"
#include "dhcp-common.h"
#include "dhcpcd.h"
#include "dhcp.h"
#include "dhcp6.h"
#include "duid.h"
#include "eloop.h"
#include "if.h"
#include "if-options.h"
#include "ipv4.h"
#include "ipv4ll.h"
#include "ipv6.h"
#include "ipv6nd.h"
#include "logerr.h"
#include "privsep.h"
#include "script.h"

#ifdef HAVE_CAPSICUM
#include <sys/capsicum.h>
#endif
#ifdef HAVE_OPENSSL
#include <openssl/crypto.h>
#endif
#ifdef HAVE_UTIL_H
#include <util.h>
#endif

#ifdef USE_SIGNALS
const int dhcpcd_signals[] = {
	SIGTERM,
	SIGINT,
	SIGALRM,
	SIGHUP,
	SIGUSR1,
	SIGUSR2,
	SIGCHLD,
};
const size_t dhcpcd_signals_len = __arraycount(dhcpcd_signals);

const int dhcpcd_signals_ignore[] = {
	SIGPIPE,
};
const size_t dhcpcd_signals_ignore_len = __arraycount(dhcpcd_signals_ignore);
#endif

const char *dhcpcd_default_script = SCRIPT;

static void
usage(void)
{

printf("usage: "PACKAGE"\t[-146ABbDdEGgHJKLMNPpqTV]\n"
	"\t\t[-C, --nohook hook] [-c, --script script]\n"
	"\t\t[-e, --env value] [-F, --fqdn FQDN] [-f, --config file]\n"
	"\t\t[-h, --hostname hostname] [-I, --clientid clientid]\n"
	"\t\t[-i, --vendorclassid vendorclassid] [-j, --logfile logfile]\n"
	"\t\t[-l, --leasetime seconds] [-m, --metric metric]\n"
	"\t\t[-O, --nooption option] [-o, --option option]\n"
	"\t\t[-Q, --require option] [-r, --request address]\n"
	"\t\t[-S, --static value]\n"
	"\t\t[-s, --inform address[/cidr[/broadcast_address]]] [--inform6]\n"
	"\t\t[-t, --timeout seconds] [-u, --userclass class]\n"
	"\t\t[-v, --vendor code, value] [-W, --whitelist address[/cidr]] [-w]\n"
	"\t\t[--waitip [4 | 6]] [-y, --reboot seconds]\n"
	"\t\t[-X, --blacklist address[/cidr]] [-Z, --denyinterfaces pattern]\n"
	"\t\t[-z, --allowinterfaces pattern] [--inactive] [interface] [...]\n"
	"       "PACKAGE"\t-n, --rebind [interface]\n"
	"       "PACKAGE"\t-k, --release [interface]\n"
	"       "PACKAGE"\t-U, --dumplease interface\n"
	"       "PACKAGE"\t--version\n"
	"       "PACKAGE"\t-x, --exit [interface]\n");
}

static void
free_globals(struct dhcpcd_ctx *ctx)
{
	struct dhcp_opt *opt;

	if (ctx->ifac) {
		for (; ctx->ifac > 0; ctx->ifac--)
			free(ctx->ifav[ctx->ifac - 1]);
		free(ctx->ifav);
		ctx->ifav = NULL;
	}
	if (ctx->ifdc) {
		for (; ctx->ifdc > 0; ctx->ifdc--)
			free(ctx->ifdv[ctx->ifdc - 1]);
		free(ctx->ifdv);
		ctx->ifdv = NULL;
	}
	if (ctx->ifcc) {
		for (; ctx->ifcc > 0; ctx->ifcc--)
			free(ctx->ifcv[ctx->ifcc - 1]);
		free(ctx->ifcv);
		ctx->ifcv = NULL;
	}

#ifdef INET
	if (ctx->dhcp_opts) {
		for (opt = ctx->dhcp_opts;
		    ctx->dhcp_opts_len > 0;
		    opt++, ctx->dhcp_opts_len--)
			free_dhcp_opt_embenc(opt);
		free(ctx->dhcp_opts);
		ctx->dhcp_opts = NULL;
	}
#endif
#ifdef INET6
	if (ctx->nd_opts) {
		for (opt = ctx->nd_opts;
		    ctx->nd_opts_len > 0;
		    opt++, ctx->nd_opts_len--)
			free_dhcp_opt_embenc(opt);
		free(ctx->nd_opts);
		ctx->nd_opts = NULL;
	}
#ifdef DHCP6
	if (ctx->dhcp6_opts) {
		for (opt = ctx->dhcp6_opts;
		    ctx->dhcp6_opts_len > 0;
		    opt++, ctx->dhcp6_opts_len--)
			free_dhcp_opt_embenc(opt);
		free(ctx->dhcp6_opts);
		ctx->dhcp6_opts = NULL;
	}
#endif
#endif
	if (ctx->vivso) {
		for (opt = ctx->vivso;
		    ctx->vivso_len > 0;
		    opt++, ctx->vivso_len--)
			free_dhcp_opt_embenc(opt);
		free(ctx->vivso);
		ctx->vivso = NULL;
	}
}

static void
handle_exit_timeout(void *arg)
{
	struct dhcpcd_ctx *ctx;

	ctx = arg;
	logerrx("timed out");
	if (ctx->options & DHCPCD_ONESHOT) {
		struct interface *ifp;

		TAILQ_FOREACH(ifp, ctx->ifaces, next) {
			if (ifp->active == IF_ACTIVE_USER)
				script_runreason(ifp, "STOPPED");
		}
		eloop_exit(ctx->eloop, EXIT_FAILURE);
		return;
	}

	ctx->options |= DHCPCD_BACKGROUND;
	dhcpcd_daemonise(ctx);
}

static const char *
dhcpcd_af(int af)
{

	switch (af) {
	case AF_UNSPEC:
		return "IP";
	case AF_INET:
		return "IPv4";
	case AF_INET6:
		return "IPv6";
	default:
		return NULL;
	}
}

int
dhcpcd_ifafwaiting(const struct interface *ifp)
{
	unsigned long long opts;
	bool foundany = false;

	if (ifp->active != IF_ACTIVE_USER)
		return AF_MAX;

#define DHCPCD_WAITALL	(DHCPCD_WAITIP4 | DHCPCD_WAITIP6)
	opts = ifp->options->options;
#ifdef INET
	if (opts & DHCPCD_WAITIP4 ||
	    (opts & DHCPCD_WAITIP && !(opts & DHCPCD_WAITALL)))
	{
		bool foundaddr = ipv4_hasaddr(ifp);

		if (opts & DHCPCD_WAITIP4 && !foundaddr)
			return AF_INET;
		if (foundaddr)
			foundany = true;
	}
#endif
#ifdef INET6
	if (opts & DHCPCD_WAITIP6 ||
	    (opts & DHCPCD_WAITIP && !(opts & DHCPCD_WAITALL)))
	{
		bool foundaddr = ipv6_hasaddr(ifp);

		if (opts & DHCPCD_WAITIP6 && !foundaddr)
			return AF_INET6;
		if (foundaddr)
			foundany = true;
	}
#endif

	if (opts & DHCPCD_WAITIP && !(opts & DHCPCD_WAITALL) && !foundany)
		return AF_UNSPEC;
	return AF_MAX;
}

int
dhcpcd_afwaiting(const struct dhcpcd_ctx *ctx)
{
	unsigned long long opts;
	const struct interface *ifp;
	int af;

	if (!(ctx->options & DHCPCD_WAITOPTS))
		return AF_MAX;

	opts = ctx->options;
	TAILQ_FOREACH(ifp, ctx->ifaces, next) {
#ifdef INET
		if (opts & (DHCPCD_WAITIP | DHCPCD_WAITIP4) &&
		    ipv4_hasaddr(ifp))
			opts &= ~(DHCPCD_WAITIP | DHCPCD_WAITIP4);
#endif
#ifdef INET6
		if (opts & (DHCPCD_WAITIP | DHCPCD_WAITIP6) &&
		    ipv6_hasaddr(ifp))
			opts &= ~(DHCPCD_WAITIP | DHCPCD_WAITIP6);
#endif
		if (!(opts & DHCPCD_WAITOPTS))
			break;
	}
	if (opts & DHCPCD_WAITIP)
		af = AF_UNSPEC;
	else if (opts & DHCPCD_WAITIP4)
		af = AF_INET;
	else if (opts & DHCPCD_WAITIP6)
		af = AF_INET6;
	else
		return AF_MAX;
	return af;
}

static int
dhcpcd_ipwaited(struct dhcpcd_ctx *ctx)
{
	struct interface *ifp;
	int af;

	TAILQ_FOREACH(ifp, ctx->ifaces, next) {
		if ((af = dhcpcd_ifafwaiting(ifp)) != AF_MAX) {
			logdebugx("%s: waiting for an %s address",
			    ifp->name, dhcpcd_af(af));
			return 0;
		}
	}

	if ((af = dhcpcd_afwaiting(ctx)) != AF_MAX) {
		logdebugx("waiting for an %s address",
		    dhcpcd_af(af));
		return 0;
	}

	return 1;
}

#ifndef THERE_IS_NO_FORK
void
dhcpcd_daemonised(struct dhcpcd_ctx *ctx)
{
	unsigned int logopts = loggetopts();

	/*
	 * Stop writing to stderr.
	 * On the happy path, only the manager process writes to stderr,
	 * so this just stops wasting fprintf calls to nowhere.
	 */
	logopts &= ~LOGERR_ERR;
	logsetopts(logopts);

	/*
	 * We need to do something with stdout/stderr to avoid SIGPIPE.
	 * We know that stdin is already mapped to /dev/null.
	 * TODO: Capture script output and log it to the logfile and/or syslog.
	 */
	dup2(STDIN_FILENO, STDOUT_FILENO);
	dup2(STDIN_FILENO, STDERR_FILENO);

	ctx->options |= DHCPCD_DAEMONISED;
}
#endif

/* Returns the pid of the child, otherwise 0. */
void
dhcpcd_daemonise(struct dhcpcd_ctx *ctx)
{
#ifdef THERE_IS_NO_FORK
	eloop_timeout_delete(ctx->eloop, handle_exit_timeout, ctx);
	errno = ENOSYS;
	return;
#else
	int exit_code;

	if (ctx->options & DHCPCD_DAEMONISE &&
	    !(ctx->options & (DHCPCD_DAEMONISED | DHCPCD_BACKGROUND)))
	{
		if (!dhcpcd_ipwaited(ctx))
			return;
	}

	if (ctx->options & DHCPCD_ONESHOT) {
		loginfox("exiting due to oneshot");
		eloop_exit(ctx->eloop, EXIT_SUCCESS);
		return;
	}

	eloop_timeout_delete(ctx->eloop, handle_exit_timeout, ctx);
	if (ctx->options & DHCPCD_DAEMONISED ||
	    !(ctx->options & DHCPCD_DAEMONISE))
		return;

#ifdef PRIVSEP
	if (IN_PRIVSEP(ctx))
		ps_daemonised(ctx);
	else
#endif
		dhcpcd_daemonised(ctx);

	eloop_event_delete(ctx->eloop, ctx->fork_fd);
	exit_code = EXIT_SUCCESS;
	if (send(ctx->fork_fd, &exit_code, sizeof(exit_code), MSG_EOR) == -1)
		logerr(__func__);
	close(ctx->fork_fd);
	ctx->fork_fd = -1;
#endif
}

static void
dhcpcd_drop_af(struct interface *ifp, int stop, int af)
{

	if (af == AF_UNSPEC || af == AF_INET6) {
#ifdef DHCP6
		dhcp6_drop(ifp, stop ? NULL : "EXPIRE6");
#endif
#ifdef INET6
		ipv6nd_drop(ifp);
		ipv6_drop(ifp);
#endif
	}

	if (af == AF_UNSPEC || af == AF_INET) {
#ifdef IPV4LL
		ipv4ll_drop(ifp);
#endif
#ifdef INET
		dhcp_drop(ifp, stop ? "STOP" : "EXPIRE");
#endif
#ifdef ARP
		arp_drop(ifp);
#endif
	}

#if !defined(DHCP6) && !defined(DHCP)
	UNUSED(stop);
#endif
}

static void
dhcpcd_drop(struct interface *ifp, int stop)
{

	dhcpcd_drop_af(ifp, stop, AF_UNSPEC);
}

static bool
dhcpcd_ifrunning(struct interface *ifp)
{

#ifdef INET
	if (D_CSTATE(ifp) != NULL)
		return true;
#ifdef IPV4LL
	if (IPV4LL_CSTATE(ifp) != NULL)
		return true;
#endif
#endif
#ifdef DHCP6
	if (D6_CSTATE(ifp) != NULL)
		return true;
#endif
	return false;
}

void
dhcpcd_dropped(struct interface *ifp)
{
	struct dhcpcd_ctx *ctx = ifp->ctx;

	if (ifp->options == NULL ||
	    !(ifp->options->options & DHCPCD_STOPPING) ||
	    dhcpcd_ifrunning(ifp))
		return;

	/* De-activate the interface */
	if (ifp->active) {
		ifp->active = IF_INACTIVE;
		ifp->options->options &= ~DHCPCD_STOPPING;
		script_runreason(ifp, "STOPPED");
	}

	if (!(ctx->options & DHCPCD_EXITING))
		return;

	TAILQ_FOREACH(ifp, ctx->ifaces, next) {
		if (dhcpcd_ifrunning(ifp))
			break;
	}

	/* All interfaces have stopped, we can exit */
	if (ifp == NULL)
		eloop_exit(ctx->eloop, EXIT_SUCCESS);
}

static void
stop_interface(struct interface *ifp)
{

	loginfox("%s: removing interface", ifp->name);
	ifp->options->options |= DHCPCD_STOPPING;
	dhcpcd_drop(ifp, 1);
}

static void
configure_interface1(struct interface *ifp)
{
	struct if_options *ifo = ifp->options;

	/* Do any platform specific configuration */
	if_conf(ifp);

	/* If we want to release a lease, we can't really persist the
	 * address either. */
	if (ifo->options & DHCPCD_RELEASE)
		ifo->options &= ~DHCPCD_PERSISTENT;

	if (ifp->flags & (IFF_POINTOPOINT | IFF_LOOPBACK)) {
		ifo->options &= ~DHCPCD_ARP;
		if (!(ifp->flags & IFF_MULTICAST))
			ifo->options &= ~DHCPCD_IPV6RS;
		if (!(ifo->options & (DHCPCD_INFORM | DHCPCD_WANTDHCP)))
			ifo->options |= DHCPCD_STATIC;
	}

	if (ifo->metric != -1)
		ifp->metric = (unsigned int)ifo->metric;

#ifdef INET6
	/* We want to setup INET6 on the interface as soon as possible. */
	if (ifp->active == IF_ACTIVE_USER &&
	    ifo->options & DHCPCD_IPV6 &&
	    !(ifp->ctx->options & (DHCPCD_DUMPLEASE | DHCPCD_TEST)))
	{
		/* If not doing any DHCP, disable the RDNSS requirement. */
		if (!(ifo->options & (DHCPCD_DHCP | DHCPCD_DHCP6)))
			ifo->options &= ~DHCPCD_IPV6RA_REQRDNSS;
		if_setup_inet6(ifp);
	}
#endif

	if (!(ifo->options & DHCPCD_IAID)) {
		/*
		 * An IAID is for identifying a unqiue interface within
		 * the client. It is 4 bytes long. Working out a default
		 * value is problematic.
		 *
		 * Interface name and number are not stable
		 * between different OS's. Some OS's also cannot make
		 * up their mind what the interface should be called
		 * (yes, udev, I'm looking at you).
		 * Also, the name could be longer than 4 bytes.
		 * Also, with pluggable interfaces the name and index
		 * could easily get swapped per actual interface.
		 *
		 * The MAC address is 6 bytes long, the final 3
		 * being unique to the manufacturer and the initial 3
		 * being unique to the organisation which makes it.
		 * We could use the last 4 bytes of the MAC address
		 * as the IAID as it's the most stable part given the
		 * above, but equally it's not guaranteed to be
		 * unique.
		 *
		 * Given the above, and our need to reliably work
		 * between reboots without persitent storage,
		 * generating the IAID from the MAC address is the only
		 * logical default.
		 * Saying that, if a VLANID has been specified then we
		 * can use that. It's possible that different interfaces
		 * can have the same VLANID, but this is no worse than
		 * generating the IAID from the duplicate MAC address.
		 *
		 * dhclient uses the last 4 bytes of the MAC address.
		 * dibbler uses an increamenting counter.
		 * wide-dhcpv6 uses 0 or a configured value.
		 * odhcp6c uses 1.
		 * Windows 7 uses the first 3 bytes of the MAC address
		 * and an unknown byte.
		 * dhcpcd-6.1.0 and earlier used the interface name,
		 * falling back to interface index if name > 4.
		 */
		if (ifp->vlanid != 0) {
			uint32_t vlanid;

			/* Maximal VLANID is 4095, so prefix with 0xff
			 * so we don't conflict with an interface index. */
			vlanid = htonl(ifp->vlanid | 0xff000000);
			memcpy(ifo->iaid, &vlanid, sizeof(vlanid));
		} else if (ifo->options & DHCPCD_ANONYMOUS)
			memset(ifo->iaid, 0, sizeof(ifo->iaid));
		else if (ifp->hwlen >= sizeof(ifo->iaid)) {
			memcpy(ifo->iaid,
			    ifp->hwaddr + ifp->hwlen - sizeof(ifo->iaid),
			    sizeof(ifo->iaid));
		} else {
			uint32_t len;

			len = (uint32_t)strlen(ifp->name);
			if (len <= sizeof(ifo->iaid)) {
				memcpy(ifo->iaid, ifp->name, len);
				if (len < sizeof(ifo->iaid))
					memset(ifo->iaid + len, 0,
					    sizeof(ifo->iaid) - len);
			} else {
				/* IAID is the same size as a uint32_t */
				len = htonl(ifp->index);
				memcpy(ifo->iaid, &len, sizeof(ifo->iaid));
			}
		}
		ifo->options |= DHCPCD_IAID;
	}

#ifdef DHCP6
	if (ifo->ia_len == 0 && ifo->options & DHCPCD_IPV6 &&
	    ifp->name[0] != '\0')
	{
		ifo->ia = malloc(sizeof(*ifo->ia));
		if (ifo->ia == NULL)
			logerr(__func__);
		else {
			ifo->ia_len = 1;
			ifo->ia->ia_type = D6_OPTION_IA_NA;
			memcpy(ifo->ia->iaid, ifo->iaid, sizeof(ifo->iaid));
			memset(&ifo->ia->addr, 0, sizeof(ifo->ia->addr));
#ifndef SMALL
			ifo->ia->sla = NULL;
			ifo->ia->sla_len = 0;
#endif
		}
	} else {
		size_t i;

		for (i = 0; i < ifo->ia_len; i++) {
			if (!ifo->ia[i].iaid_set) {
				memcpy(&ifo->ia[i].iaid, ifo->iaid,
				    sizeof(ifo->ia[i].iaid));
				ifo->ia[i].iaid_set = 1;
			}
		}
	}
#endif

	/* If root is network mounted, we don't want to kill the connection
	 * if the DHCP server goes the way of the dodo OR dhcpcd is rebooting
	 * and the lease file has expired. */
	if (is_root_local() == 0)
		ifo->options |= DHCPCD_LASTLEASE_EXTEND;
}

int
dhcpcd_selectprofile(struct interface *ifp, const char *profile)
{
	struct if_options *ifo;
	char pssid[PROFILE_LEN];

	if (ifp->ssid_len) {
		ssize_t r;

		r = print_string(pssid, sizeof(pssid), OT_ESCSTRING,
		    ifp->ssid, ifp->ssid_len);
		if (r == -1) {
			logerr(__func__);
			pssid[0] = '\0';
		}
	} else
		pssid[0] = '\0';
	ifo = read_config(ifp->ctx, ifp->name, pssid, profile);
	if (ifo == NULL) {
		logdebugx("%s: no profile %s", ifp->name, profile);
		return -1;
	}
	if (profile != NULL) {
		strlcpy(ifp->profile, profile, sizeof(ifp->profile));
		loginfox("%s: selected profile %s", ifp->name, profile);
	} else
		*ifp->profile = '\0';

	free_options(ifp->ctx, ifp->options);
	ifp->options = ifo;
	if (profile) {
		add_options(ifp->ctx, ifp->name, ifp->options,
		    ifp->ctx->argc, ifp->ctx->argv);
		configure_interface1(ifp);
	}
	return 1;
}

static void
configure_interface(struct interface *ifp, int argc, char **argv,
    unsigned long long options)
{
	time_t old;

	old = ifp->options ? ifp->options->mtime : 0;
	dhcpcd_selectprofile(ifp, NULL);
	if (ifp->options == NULL) {
		/* dhcpcd cannot continue with this interface. */
		ifp->active = IF_INACTIVE;
		return;
	}
	add_options(ifp->ctx, ifp->name, ifp->options, argc, argv);
	ifp->options->options |= options;
	configure_interface1(ifp);

	/* If the mtime has changed drop any old lease */
	if (old != 0 && ifp->options->mtime != old) {
		logwarnx("%s: config file changed, expiring leases",
		    ifp->name);
		dhcpcd_drop(ifp, 0);
	}
}

static void
dhcpcd_initstate1(struct interface *ifp, int argc, char **argv,
    unsigned long long options)
{
	struct if_options *ifo;

	configure_interface(ifp, argc, argv, options);
	if (!ifp->active)
		return;

	ifo = ifp->options;
	ifo->options |= options;

#ifdef INET6
	if (ifo->options & DHCPCD_IPV6 && ipv6_init(ifp->ctx) == -1) {
		logerr(__func__);
		ifo->options &= ~DHCPCD_IPV6;
	}
#endif
}

static void
dhcpcd_initstate(struct interface *ifp, unsigned long long options)
{

	dhcpcd_initstate1(ifp, ifp->ctx->argc, ifp->ctx->argv, options);
}

static void
dhcpcd_reportssid(struct interface *ifp)
{
	char pssid[IF_SSIDLEN * 4];

	if (print_string(pssid, sizeof(pssid), OT_ESCSTRING,
	    ifp->ssid, ifp->ssid_len) == -1)
	{
		logerr(__func__);
		return;
	}

	loginfox("%s: connected to Access Point: %s", ifp->name, pssid);
}

static void
dhcpcd_nocarrier_roaming(struct interface *ifp)
{

	loginfox("%s: carrier lost - roaming", ifp->name);

#ifdef ARP
	arp_drop(ifp);
#endif
#ifdef INET
	dhcp_abort(ifp);
#endif
#ifdef INET6
	ipv6nd_abort(ifp);
#endif
#ifdef DHCP6
	dhcp6_abort(ifp);
#endif

	rt_build(ifp->ctx, AF_UNSPEC);
	script_runreason(ifp, "NOCARRIER_ROAMING");
}

void
dhcpcd_handlecarrier(struct interface *ifp, int carrier, unsigned int flags)
{
	bool was_link_up = if_is_link_up(ifp);
	bool was_roaming = if_roaming(ifp);

	ifp->carrier = carrier;
	ifp->flags = flags;

	/*
	 * Inactive interfaces may not have options, we so check the
	 * global context if we are stopping or not.
	 * This allows an active interface to stop even if dhcpcd is not.
	 */
	if (ifp->options != NULL) {
		if (ifp->options->options & DHCPCD_STOPPING)
			return;
	} else if (ifp->ctx->options & DHCPCD_STOPPING)
		return;

	if (!if_is_link_up(ifp)) {
		if (!ifp->active || (!was_link_up && !was_roaming))
			return;

		/*
		 * If the interface is roaming (generally on wireless)
		 * then while we are not up, we are not down either.
		 * Preserve the network state until we either disconnect
		 * or re-connect.
		 */
		if (!ifp->options->randomise_hwaddr && if_roaming(ifp)) {
			dhcpcd_nocarrier_roaming(ifp);
			return;
		}

		loginfox("%s: carrier lost", ifp->name);
		script_runreason(ifp, "NOCARRIER");
		dhcpcd_drop(ifp, 0);

		if (ifp->options->randomise_hwaddr) {
			bool is_up = ifp->flags & IFF_UP;

			if (is_up)
				if_down(ifp);
			if (if_randomisemac(ifp) == -1 && errno != ENXIO)
				logerr(__func__);
			if (is_up)
				if_up(ifp);
		}

		return;
	}

	/*
	 * At this point carrier is NOT DOWN and we have IFF_UP.
	 * We should treat LINK_UNKNOWN as up as the driver may not support
	 * link state changes.
	 * The consideration of any other information about carrier should
	 * be handled in the OS specific if_carrier() function.
	 */
	if (was_link_up)
		return;

	if (ifp->active) {
		if (carrier == LINK_UNKNOWN)
			loginfox("%s: carrier unknown, assuming up", ifp->name);
		else
			loginfox("%s: carrier acquired", ifp->name);
	}

#if !defined(__linux__) && !defined(__NetBSD__)
	/* BSD does not emit RTM_NEWADDR or RTM_CHGADDR when the
	 * hardware address changes so we have to go
	 * through the disovery process to work it out. */
	dhcpcd_handleinterface(ifp->ctx, 0, ifp->name);
#endif

	if (ifp->wireless) {
		uint8_t ossid[IF_SSIDLEN];
		size_t olen;

		olen = ifp->ssid_len;
		memcpy(ossid, ifp->ssid, ifp->ssid_len);
		if_getssid(ifp);

		/* If we changed SSID network, drop leases */
		if ((ifp->ssid_len != olen ||
		    memcmp(ifp->ssid, ossid, ifp->ssid_len)) && ifp->active)
		{
			dhcpcd_reportssid(ifp);
			dhcpcd_drop(ifp, 0);
#ifdef IPV4LL
			ipv4ll_reset(ifp);
#endif
		}
	}

	if (!ifp->active)
		return;

	dhcpcd_initstate(ifp, 0);
	script_runreason(ifp, "CARRIER");

#ifdef INET6
	/* Set any IPv6 Routers we remembered to expire faster than they
	 * would normally as we maybe on a new network. */
	ipv6nd_startexpire(ifp);
#ifdef IPV6_MANAGETEMPADDR
	/* RFC4941 Section 3.5 */
	ipv6_regentempaddrs(ifp);
#endif
#endif

	dhcpcd_startinterface(ifp);
}

static void
warn_iaid_conflict(struct interface *ifp, uint16_t ia_type, uint8_t *iaid)
{
	struct interface *ifn;
#ifdef INET6
	size_t i;
	struct if_ia *ia;
#endif

	TAILQ_FOREACH(ifn, ifp->ctx->ifaces, next) {
		if (ifn == ifp || !ifn->active)
			continue;
		if (ifn->options->options & DHCPCD_ANONYMOUS)
			continue;
		if (ia_type == 0 &&
		    memcmp(ifn->options->iaid, iaid,
		    sizeof(ifn->options->iaid)) == 0)
			break;
#ifdef INET6
		for (i = 0; i < ifn->options->ia_len; i++) {
			ia = &ifn->options->ia[i];
			if (ia->ia_type == ia_type &&
			    memcmp(ia->iaid, iaid, sizeof(ia->iaid)) == 0)
				break;
		}
#endif
	}

	/* This is only a problem if the interfaces are on the same network. */
	if (ifn)
		logerrx("%s: IAID conflicts with one assigned to %s",
		    ifp->name, ifn->name);
}

static void
dhcpcd_initduid(struct dhcpcd_ctx *ctx, struct interface *ifp)
{
	char buf[DUID_LEN * 3];

	if (ctx->duid != NULL) {
		if (ifp == NULL)
			goto log;
		return;
	}

	duid_init(ctx, ifp);
	if (ctx->duid == NULL)
		return;

log:
	loginfox("DUID %s",
	    hwaddr_ntoa(ctx->duid, ctx->duid_len, buf, sizeof(buf)));
}

void
dhcpcd_startinterface(void *arg)
{
	struct interface *ifp = arg;
	struct if_options *ifo = ifp->options;

	if (ifo->options & DHCPCD_LINK && !if_is_link_up(ifp)) {
		loginfox("%s: waiting for carrier", ifp->name);
		return;
	}

	if (ifo->options & (DHCPCD_DUID | DHCPCD_IPV6) &&
	    !(ifo->options & DHCPCD_ANONYMOUS))
	{
		char buf[sizeof(ifo->iaid) * 3];
#ifdef INET6
		size_t i;
		struct if_ia *ia;
#endif

		/* Try and init DUID from the interface hardware address */
		dhcpcd_initduid(ifp->ctx, ifp);

		/* Report IAIDs */
		loginfox("%s: IAID %s", ifp->name,
		    hwaddr_ntoa(ifo->iaid, sizeof(ifo->iaid),
		    buf, sizeof(buf)));
		warn_iaid_conflict(ifp, 0, ifo->iaid);

#ifdef INET6
		for (i = 0; i < ifo->ia_len; i++) {
			ia = &ifo->ia[i];
			if (memcmp(ifo->iaid, ia->iaid, sizeof(ifo->iaid))) {
				loginfox("%s: IA type %u IAID %s",
				    ifp->name, ia->ia_type,
				    hwaddr_ntoa(ia->iaid, sizeof(ia->iaid),
				    buf, sizeof(buf)));
				warn_iaid_conflict(ifp, ia->ia_type, ia->iaid);
			}
		}
#endif
	}

#ifdef INET6
	if (ifo->options & DHCPCD_IPV6 && ipv6_start(ifp) == -1) {
		logerr("%s: ipv6_start", ifp->name);
		ifo->options &= ~DHCPCD_IPV6;
	}

	if (ifo->options & DHCPCD_IPV6) {
		if (ifp->active == IF_ACTIVE_USER) {
			ipv6_startstatic(ifp);

			if (ifo->options & DHCPCD_IPV6RS)
				ipv6nd_startrs(ifp);
		}

#ifdef DHCP6
		/* DHCPv6 could be turned off, but the interface
		 * is still delegated to. */
		if (ifp->active)
			dhcp6_find_delegates(ifp);

		if (ifo->options & DHCPCD_DHCP6) {
			if (ifp->active == IF_ACTIVE_USER) {
				enum DH6S d6_state;

				if (ifo->options & DHCPCD_IA_FORCED)
					d6_state = DH6S_INIT;
				else if (ifo->options & DHCPCD_INFORM6)
					d6_state = DH6S_INFORM;
				else
					/* CONFIRM lease triggered from RA */
					d6_state = DH6S_CONFIRM;
				if (dhcp6_start(ifp, d6_state) == -1)
					logerr("%s: dhcp6_start", ifp->name);
			}
		}
#endif
	}
#endif

#ifdef INET
	if (ifo->options & DHCPCD_IPV4 && ifp->active == IF_ACTIVE_USER) {
		/* Ensure we have an IPv4 state before starting DHCP */
		if (ipv4_getstate(ifp) != NULL)
			dhcp_start(ifp);
	}
#endif
}

static void
dhcpcd_prestartinterface(void *arg)
{
	struct interface *ifp = arg;
	struct dhcpcd_ctx *ctx = ifp->ctx;
	bool randmac_down;

	if (ifp->carrier <= LINK_DOWN &&
	    ifp->options->randomise_hwaddr &&
	    ifp->flags & IFF_UP)
	{
		if_down(ifp);
		randmac_down = true;
	} else
		randmac_down = false;

	if ((!(ctx->options & DHCPCD_MANAGER) ||
	    ifp->options->options & DHCPCD_IF_UP || randmac_down) &&
	    !(ifp->flags & IFF_UP))
	{
		if (ifp->options->randomise_hwaddr &&
		    if_randomisemac(ifp) == -1)
			logerr(__func__);
		if (if_up(ifp) == -1)
			logerr(__func__);
	}

	dhcpcd_startinterface(ifp);
}

static void
run_preinit(struct interface *ifp)
{

	if (ifp->ctx->options & DHCPCD_TEST)
		return;

	script_runreason(ifp, "PREINIT");
	if (ifp->wireless && if_is_link_up(ifp))
		dhcpcd_reportssid(ifp);
	if (ifp->options->options & DHCPCD_LINK && ifp->carrier != LINK_UNKNOWN)
		script_runreason(ifp,
		    ifp->carrier == LINK_UP ? "CARRIER" : "NOCARRIER");
}

void
dhcpcd_activateinterface(struct interface *ifp, unsigned long long options)
{

	if (ifp->active)
		return;

	/* IF_ACTIVE_USER will start protocols when the interface is started.
	 * IF_ACTIVE will ask the protocols for setup,
	 * such as any delegated prefixes. */
	ifp->active = IF_ACTIVE;
	dhcpcd_initstate(ifp, options);

	/* It's possible we might not have been able to load
	 * a config. */
	if (!ifp->active)
		return;

	run_preinit(ifp);
	dhcpcd_prestartinterface(ifp);
}

int
dhcpcd_handleinterface(void *arg, int action, const char *ifname)
{
	struct dhcpcd_ctx *ctx = arg;
	struct ifaddrs *ifaddrs;
	struct if_head *ifs;
	struct interface *ifp, *iff;
	const char * const argv[] = { ifname };
	int e;

	if (action == -1) {
		ifp = if_find(ctx->ifaces, ifname);
		if (ifp == NULL) {
			errno = ESRCH;
			return -1;
		}
		if (ifp->active) {
			logdebugx("%s: interface departed", ifp->name);
			stop_interface(ifp);
		}
		TAILQ_REMOVE(ctx->ifaces, ifp, next);
		if_free(ifp);
		return 0;
	}

	if (ctx->options & DHCPCD_EXITING)
		return 0;

	ifs = if_discover(ctx, &ifaddrs, -1, UNCONST(argv));
	if (ifs == NULL) {
		logerr(__func__);
		return -1;
	}

	ifp = if_find(ifs, ifname);
	if (ifp == NULL) {
		/* This can happen if an interface is quickly added
		 * and then removed. */
		errno = ENOENT;
		e = -1;
		goto out;
	}
	e = 1;

	/* Check if we already have the interface */
	iff = if_find(ctx->ifaces, ifp->name);

	if (iff != NULL) {
		if (iff->active)
			logdebugx("%s: interface updated", iff->name);
		/* The flags and hwaddr could have changed */
		iff->flags = ifp->flags;
		iff->hwlen = ifp->hwlen;
		if (ifp->hwlen != 0)
			memcpy(iff->hwaddr, ifp->hwaddr, iff->hwlen);
	} else {
		TAILQ_REMOVE(ifs, ifp, next);
		TAILQ_INSERT_TAIL(ctx->ifaces, ifp, next);
		if (ifp->active) {
			logdebugx("%s: interface added", ifp->name);
			dhcpcd_initstate(ifp, 0);
			run_preinit(ifp);
		}
		iff = ifp;
	}

	if (action > 0) {
		if_learnaddrs(ctx, ifs, &ifaddrs);
		if (iff->active)
			dhcpcd_prestartinterface(iff);
	}

out:
	/* Free our discovered list */
	while ((ifp = TAILQ_FIRST(ifs))) {
		TAILQ_REMOVE(ifs, ifp, next);
		if_free(ifp);
	}
	free(ifs);
	if_freeifaddrs(ctx, &ifaddrs);

	return e;
}

static void
dhcpcd_handlelink(void *arg, unsigned short events)
{
	struct dhcpcd_ctx *ctx = arg;

	if (events != ELE_READ)
		logerrx("%s: unexpected event 0x%04x", __func__, events);

	if (if_handlelink(ctx) == -1) {
		if (errno == ENOBUFS || errno == ENOMEM) {
			dhcpcd_linkoverflow(ctx);
			return;
		}
		if (errno != ENOTSUP && errno != ENXIO)
			logerr(__func__);
	}
}

static void
dhcpcd_checkcarrier(void *arg)
{
	struct interface *ifp0 = arg, *ifp;

	ifp = if_find(ifp0->ctx->ifaces, ifp0->name);
	if (ifp != NULL)
		dhcpcd_handlecarrier(ifp, ifp0->carrier, ifp0->flags);
	if_free(ifp0);
}

#ifndef SMALL
static void
dhcpcd_setlinkrcvbuf(struct dhcpcd_ctx *ctx)
{
	socklen_t socklen;

	if (ctx->link_rcvbuf == 0)
		return;

	logdebugx("setting route socket receive buffer size to %d bytes",
	    ctx->link_rcvbuf);

	socklen = sizeof(ctx->link_rcvbuf);
	if (setsockopt(ctx->link_fd, SOL_SOCKET,
	    SO_RCVBUF, &ctx->link_rcvbuf, socklen) == -1)
		logerr(__func__);
}
#endif

static void
dhcpcd_runprestartinterface(void *arg)
{
	struct interface *ifp = arg;

	run_preinit(ifp);
	dhcpcd_prestartinterface(ifp);
}

void
dhcpcd_linkoverflow(struct dhcpcd_ctx *ctx)
{
	socklen_t socklen;
	int rcvbuflen;
	char buf[2048];
	ssize_t rlen;
	size_t rcnt;
	struct if_head *ifaces;
	struct ifaddrs *ifaddrs;
	struct interface *ifp, *ifn, *ifp1;

	socklen = sizeof(rcvbuflen);
	if (getsockopt(ctx->link_fd, SOL_SOCKET,
	    SO_RCVBUF, &rcvbuflen, &socklen) == -1) {
		logerr("%s: getsockopt", __func__);
		rcvbuflen = 0;
	}
#ifdef __linux__
	else
		rcvbuflen /= 2;
#endif

	logerrx("route socket overflowed (rcvbuflen %d)"
	    " - learning interface state", rcvbuflen);

	/* Drain the socket.
	 * We cannot open a new one due to privsep. */
	rcnt = 0;
	do {
		rlen = read(ctx->link_fd, buf, sizeof(buf));
		if (++rcnt % 1000 == 0)
			logwarnx("drained %zu messages", rcnt);
	} while (rlen != -1 || errno == ENOBUFS || errno == ENOMEM);
	if (rcnt % 1000 != 0)
		logwarnx("drained %zu messages", rcnt);

	/* Work out the current interfaces. */
	ifaces = if_discover(ctx, &ifaddrs, ctx->ifc, ctx->ifv);
	if (ifaces == NULL) {
		logerr(__func__);
		return;
	}

	/* Punt departed interfaces */
	TAILQ_FOREACH_SAFE(ifp, ctx->ifaces, next, ifn) {
		if (if_find(ifaces, ifp->name) != NULL)
			continue;
		dhcpcd_handleinterface(ctx, -1, ifp->name);
	}

	/* Add new interfaces */
	while ((ifp = TAILQ_FIRST(ifaces)) != NULL ) {
		TAILQ_REMOVE(ifaces, ifp, next);
		ifp1 = if_find(ctx->ifaces, ifp->name);
		if (ifp1 != NULL) {
			/* If the interface already exists,
			 * check carrier state.
			 * dhcpcd_checkcarrier will free ifp. */
			eloop_timeout_add_sec(ctx->eloop, 0,
			    dhcpcd_checkcarrier, ifp);
			continue;
		}
		TAILQ_INSERT_TAIL(ctx->ifaces, ifp, next);
		if (ifp->active) {
			dhcpcd_initstate(ifp, 0);
			eloop_timeout_add_sec(ctx->eloop, 0,
			    dhcpcd_runprestartinterface, ifp);
		}
	}
	free(ifaces);

	/* Update address state. */
	if_markaddrsstale(ctx->ifaces);
	if_learnaddrs(ctx, ctx->ifaces, &ifaddrs);
	if_deletestaleaddrs(ctx->ifaces);
	if_freeifaddrs(ctx, &ifaddrs);
}

void
dhcpcd_handlehwaddr(struct interface *ifp,
    uint16_t hwtype, const void *hwaddr, uint8_t hwlen)
{
	char buf[sizeof(ifp->hwaddr) * 3];

	if (hwaddr == NULL || !if_valid_hwaddr(hwaddr, hwlen))
		hwlen = 0;

	if (hwlen > sizeof(ifp->hwaddr)) {
		errno = ENOBUFS;
		logerr("%s: %s", __func__, ifp->name);
		return;
	}

	if (ifp->hwtype != hwtype) {
		if (ifp->active)
			loginfox("%s: hardware address type changed"
			    " from %d to %d", ifp->name, ifp->hwtype, hwtype);
		ifp->hwtype = hwtype;
	}

	if (ifp->hwlen == hwlen &&
	    (hwlen == 0 || memcmp(ifp->hwaddr, hwaddr, hwlen) == 0))
		return;

	if (ifp->active) {
		loginfox("%s: old hardware address: %s", ifp->name,
		    hwaddr_ntoa(ifp->hwaddr, ifp->hwlen, buf, sizeof(buf)));
		loginfox("%s: new hardware address: %s", ifp->name,
		    hwaddr_ntoa(hwaddr, hwlen, buf, sizeof(buf)));
	}
	ifp->hwlen = hwlen;
	if (hwaddr != NULL)
		memcpy(ifp->hwaddr, hwaddr, hwlen);
}

static void
if_reboot(struct interface *ifp, int argc, char **argv)
{
#ifdef INET
	unsigned long long oldopts;

	oldopts = ifp->options->options;
#endif
	script_runreason(ifp, "RECONFIGURE");
	dhcpcd_initstate1(ifp, argc, argv, 0);
#ifdef INET
	if (ifp->options->options & DHCPCD_DHCP)
		dhcp_reboot_newopts(ifp, oldopts);
#endif
#ifdef DHCP6
	if (ifp->options->options & DHCPCD_DHCP6)
		dhcp6_reboot(ifp);
#endif
	dhcpcd_prestartinterface(ifp);
}

static void
reload_config(struct dhcpcd_ctx *ctx)
{
	struct if_options *ifo;

	free_globals(ctx);
	if ((ifo = read_config(ctx, NULL, NULL, NULL)) == NULL)
		return;
	add_options(ctx, NULL, ifo, ctx->argc, ctx->argv);
	/* We need to preserve these options. */
	if (ctx->options & DHCPCD_STARTED)
		ifo->options |= DHCPCD_STARTED;
	if (ctx->options & DHCPCD_MANAGER)
		ifo->options |= DHCPCD_MANAGER;
	if (ctx->options & DHCPCD_DAEMONISED)
		ifo->options |= DHCPCD_DAEMONISED;
	if (ctx->options & DHCPCD_PRIVSEP)
		ifo->options |= DHCPCD_PRIVSEP;
	ctx->options = ifo->options;
	free_options(ctx, ifo);
}

static void
reconf_reboot(struct dhcpcd_ctx *ctx, int action, int argc, char **argv, int oi)
{
	int i;
	struct interface *ifp;

	TAILQ_FOREACH(ifp, ctx->ifaces, next) {
		for (i = oi; i < argc; i++) {
			if (strcmp(ifp->name, argv[i]) == 0)
				break;
		}
		if (oi != argc && i == argc)
			continue;
		if (ifp->active == IF_ACTIVE_USER) {
			if (action)
				if_reboot(ifp, argc, argv);
#ifdef INET
			else
				ipv4_applyaddr(ifp);
#endif
		} else if (i != argc) {
			ifp->active = IF_ACTIVE_USER;
			dhcpcd_initstate1(ifp, argc, argv, 0);
			run_preinit(ifp);
			dhcpcd_prestartinterface(ifp);
		}
	}
}

static bool
stop_all_interfaces(struct dhcpcd_ctx *ctx, unsigned long long opts)
{
	struct interface *ifp;
	bool anystopped = false;

	ctx->options |= opts;
	if (ctx->ifaces == NULL)
		return anystopped;

	if (ctx->options & DHCPCD_RELEASE)
		ctx->options &= ~DHCPCD_PERSISTENT;

	/* Drop the last interface first */
	TAILQ_FOREACH_REVERSE(ifp, ctx->ifaces, if_head, next) {
		if (!ifp->active)
			continue;
		ifp->options->options |= opts;
		if (ifp->options->options & DHCPCD_RELEASE)
			ifp->options->options &= ~DHCPCD_PERSISTENT;
		ifp->options->options |= DHCPCD_EXITING;
		anystopped = true;
		stop_interface(ifp);
	}
	return anystopped;
}

static void
dhcpcd_ifrenew(struct interface *ifp)
{

	if (!ifp->active)
		return;

	if (ifp->options->options & DHCPCD_LINK && !if_is_link_up(ifp))
		return;

#ifdef INET
	dhcp_renew(ifp);
#endif
#ifdef INET6
#define DHCPCD_RARENEW (DHCPCD_IPV6 | DHCPCD_IPV6RS)
	if ((ifp->options->options & DHCPCD_RARENEW) == DHCPCD_RARENEW)
		ipv6nd_startrs(ifp);
#endif
#ifdef DHCP6
	dhcp6_renew(ifp);
#endif
}

static void
dhcpcd_renew(struct dhcpcd_ctx *ctx)
{
	struct interface *ifp;

	TAILQ_FOREACH(ifp, ctx->ifaces, next) {
		dhcpcd_ifrenew(ifp);
	}
}

#ifdef USE_SIGNALS
#define sigmsg "received %s, %s"
void
dhcpcd_signal_cb(int sig, void *arg)
{
	struct dhcpcd_ctx *ctx = arg;
	unsigned long long opts;
	int exit_code;

	if (ctx->options & DHCPCD_DUMPLEASE) {
		eloop_exit(ctx->eloop, EXIT_FAILURE);
		return;
	}

	if (sig != SIGCHLD && ctx->options & DHCPCD_FORKED)
	{
		if (ctx->fork_fd != -1 && sig != SIGHUP &&
		    send(ctx->fork_fd, &sig, sizeof(sig), MSG_EOR) == -1)
			logerr("%s: send", __func__);
		return;
	}

	opts = 0;
	exit_code = EXIT_FAILURE;
	switch (sig) {
	case SIGINT:
		loginfox(sigmsg, "SIGINT", "stopping");
		break;
	case SIGTERM:
		loginfox(sigmsg, "SIGTERM", "stopping");
		exit_code = EXIT_SUCCESS;
		break;
	case SIGALRM:
		loginfox(sigmsg, "SIGALRM", "releasing");
		opts |= DHCPCD_RELEASE;
		exit_code = EXIT_SUCCESS;
		break;
	case SIGHUP:
		loginfox(sigmsg, "SIGHUP", "rebinding");
		reload_config(ctx);
		/* Preserve any options passed on the commandline
		 * when we were started. */
		reconf_reboot(ctx, 1, ctx->argc, ctx->argv,
		    ctx->argc - ctx->ifc);
		return;
	case SIGUSR1:
		loginfox(sigmsg, "SIGUSR1", "renewing");
		dhcpcd_renew(ctx);
		return;
	case SIGUSR2:
		loginfox(sigmsg, "SIGUSR2", "reopening log");
#ifdef PRIVSEP
		if (IN_PRIVSEP(ctx)) {
			if (ps_root_logreopen(ctx) == -1)
				logerr("ps_root_logreopen");
			return;
		}
#endif
		if (logopen(ctx->logfile) == -1)
			logerr("logopen");
		return;
	case SIGCHLD:
#ifdef PRIVSEP
		ps_root_signalcb(sig, ctx);
#else
		while (waitpid(-1, NULL, WNOHANG) > 0)
			;
#endif
		return;
	default:
		logerrx("received signal %d but don't know what to do with it",
		    sig);
		return;
	}

	/*
	 * Privsep has a mini-eloop for reading data from other processes.
	 * This mini-eloop processes signals as well so we can reap children.
	 * During teardown we don't want to process SIGTERM or SIGINT again,
	 * as that could trigger memory issues.
	 */
	if (ctx->options & DHCPCD_EXITING)
		return;

<<<<<<< HEAD
	ctx->options |= DHCPCD_EXITING;
	if (!(ctx->options & DHCPCD_TEST) &&
	    stop_all_interfaces(ctx, opts))
	{
		/* We stopped something, we will exit once that is done. */
		return;
	}

	eloop_exit(ctx->eloop, exit_code);
=======
	dhcpcd_exiting = true;
	if (!(ctx->options & DHCPCD_TEST))
		stop_all_interfaces(ctx, opts);
	eloop_exitall(exit_code);
	dhcpcd_exiting = false;
>>>>>>> b573b9d8
}
#endif

int
dhcpcd_handleargs(struct dhcpcd_ctx *ctx, struct fd_list *fd,
    int argc, char **argv)
{
	struct interface *ifp;
	struct if_options *ifo;
	unsigned long long opts, orig_opts;
	int opt, oi, oifind, do_reboot, do_renew, af = AF_UNSPEC;
	size_t len, l, nifaces;
	char *tmp, *p;

	/* Special commands for our control socket
	 * as the other end should be blocking until it gets the
	 * expected reply we should be safely able just to change the
	 * write callback on the fd */
	/* Make any change here in privsep-control.c as well. */
	if (strcmp(*argv, "--version") == 0) {
		return control_queue(fd, UNCONST(VERSION),
		    strlen(VERSION) + 1);
	} else if (strcmp(*argv, "--getconfigfile") == 0) {
		return control_queue(fd, UNCONST(fd->ctx->cffile),
		    strlen(fd->ctx->cffile) + 1);
	} else if (strcmp(*argv, "--getinterfaces") == 0) {
		oifind = argc = 0;
		goto dumplease;
	} else if (strcmp(*argv, "--listen") == 0) {
		fd->flags |= FD_LISTEN;
		return 0;
	}

	/* Log the command */
	len = 1;
	for (opt = 0; opt < argc; opt++)
		len += strlen(argv[opt]) + 1;
	tmp = malloc(len);
	if (tmp == NULL)
		return -1;
	p = tmp;
	for (opt = 0; opt < argc; opt++) {
		l = strlen(argv[opt]);
		strlcpy(p, argv[opt], len);
		len -= l + 1;
		p += l;
		*p++ = ' ';
	}
	*--p = '\0';
	loginfox("control command: %s", tmp);
	free(tmp);

	optind = 0;
	oi = 0;
	opts = 0;
	do_reboot = do_renew = 0;
	while ((opt = getopt_long(argc, argv, IF_OPTS, cf_options, &oi)) != -1)
	{
		switch (opt) {
		case 'g':
			/* Assumed if below not set */
			break;
		case 'k':
			opts |= DHCPCD_RELEASE;
			break;
		case 'n':
			do_reboot = 1;
			break;
		case 'p':
			opts |= DHCPCD_PERSISTENT;
			break;
		case 'x':
			opts |= DHCPCD_EXITING;
			break;
		case 'N':
			do_renew = 1;
			break;
		case 'U':
			opts |= DHCPCD_DUMPLEASE;
			break;
		case '4':
			af = AF_INET;
			break;
		case '6':
			af = AF_INET6;
			break;
		}
	}

	/* store the index; the optind will change when a getopt get called */
	oifind = optind;

	if (opts & DHCPCD_DUMPLEASE) {
		ctx->options |= DHCPCD_DUMPLEASE;
dumplease:
		nifaces = 0;
		TAILQ_FOREACH(ifp, ctx->ifaces, next) {
			if (!ifp->active)
				continue;
			for (oi = oifind; oi < argc; oi++) {
				if (strcmp(ifp->name, argv[oi]) == 0)
					break;
			}
			if (oifind == argc || oi < argc) {
				opt = send_interface(NULL, ifp, af);
				if (opt == -1)
					goto dumperr;
				nifaces += (size_t)opt;
			}
		}
		if (write(fd->fd, &nifaces, sizeof(nifaces)) != sizeof(nifaces))
			goto dumperr;
		TAILQ_FOREACH(ifp, ctx->ifaces, next) {
			if (!ifp->active)
				continue;
			for (oi = oifind; oi < argc; oi++) {
				if (strcmp(ifp->name, argv[oi]) == 0)
					break;
			}
			if (oifind == argc || oi < argc) {
				if (send_interface(fd, ifp, af) == -1)
					goto dumperr;
			}
		}
		ctx->options &= ~DHCPCD_DUMPLEASE;
		return 0;
dumperr:
		ctx->options &= ~DHCPCD_DUMPLEASE;
		return -1;
	}

	/* Only privileged users can control dhcpcd via the socket. */
	if (fd->flags & FD_UNPRIV) {
		errno = EPERM;
		return -1;
	}

	if (opts & (DHCPCD_EXITING | DHCPCD_RELEASE)) {
		if (oifind == argc && af == AF_UNSPEC) {
			if (stop_all_interfaces(ctx, opts) == false)
				eloop_exit(ctx->eloop, EXIT_SUCCESS);
			/* We did stop an interface, it will notify us once
			 * dropped so we can exit. */
			return 0;
		}

		TAILQ_FOREACH(ifp, ctx->ifaces, next) {
			if (!ifp->active)
				continue;
			for (oi = oifind; oi < argc; oi++) {
				if (strcmp(ifp->name, argv[oi]) == 0)
					break;
			}
			if (oi == argc)
				continue;

			ifo = ifp->options;
			orig_opts = ifo->options;
			ifo->options |= opts;
			if (opts & DHCPCD_RELEASE)
				ifo->options &= ~DHCPCD_PERSISTENT;
			switch (af) {
			case AF_INET:
				ifo->options &= ~DHCPCD_IPV4;
				break;
			case AF_INET6:
				ifo->options &= ~DHCPCD_IPV6;
				break;
			}
			if (af != AF_UNSPEC)
				dhcpcd_drop_af(ifp, 1, af);
			else
				stop_interface(ifp);
			ifo->options = orig_opts;
		}
		return 0;
	}

	if (do_renew) {
		if (oifind == argc) {
			dhcpcd_renew(ctx);
			return 0;
		}
		for (oi = oifind; oi < argc; oi++) {
			if ((ifp = if_find(ctx->ifaces, argv[oi])) == NULL)
				continue;
			dhcpcd_ifrenew(ifp);
		}
		return 0;
	}

	reload_config(ctx);
	/* XXX: Respect initial commandline options? */
	reconf_reboot(ctx, do_reboot, argc, argv, oifind);
	return 0;
}

static void dhcpcd_readdump1(void *, unsigned short);

static void
dhcpcd_readdump2(void *arg, unsigned short events)
{
	struct dhcpcd_ctx *ctx = arg;
	ssize_t len;
	int exit_code = EXIT_FAILURE;

	if (events != ELE_READ)
		logerrx("%s: unexpected event 0x%04x", __func__, events);

	len = read(ctx->control_fd, ctx->ctl_buf + ctx->ctl_bufpos,
	    ctx->ctl_buflen - ctx->ctl_bufpos);
	if (len == -1) {
		logerr(__func__);
		goto finished;
	} else if (len == 0)
		goto finished;
	if ((size_t)len + ctx->ctl_bufpos != ctx->ctl_buflen) {
		ctx->ctl_bufpos += (size_t)len;
		return;
	}

	if (ctx->ctl_buf[ctx->ctl_buflen - 1] != '\0') /* unlikely */
		ctx->ctl_buf[ctx->ctl_buflen - 1] = '\0';
	script_dump(ctx->ctl_buf, ctx->ctl_buflen);
	fflush(stdout);
	if (--ctx->ctl_extra != 0) {
		putchar('\n');
		if (eloop_event_add(ctx->eloop, ctx->control_fd, ELE_READ,
		    dhcpcd_readdump1, ctx) == -1)
			logerr("%s: eloop_event_add", __func__);
		return;
	}
	exit_code = EXIT_SUCCESS;

finished:
	shutdown(ctx->control_fd, SHUT_RDWR);
	eloop_exit(ctx->eloop, exit_code);
}

static void
dhcpcd_readdump1(void *arg, unsigned short events)
{
	struct dhcpcd_ctx *ctx = arg;
	ssize_t len;

	if (events != ELE_READ)
		logerrx("%s: unexpected event 0x%04x", __func__, events);

	len = read(ctx->control_fd, &ctx->ctl_buflen, sizeof(ctx->ctl_buflen));
	if (len != sizeof(ctx->ctl_buflen)) {
		if (len != -1)
			errno = EINVAL;
		goto err;
	}
	if (ctx->ctl_buflen > SSIZE_MAX) {
		errno = ENOBUFS;
		goto err;
	}

	free(ctx->ctl_buf);
	ctx->ctl_buf = malloc(ctx->ctl_buflen);
	if (ctx->ctl_buf == NULL)
		goto err;

	ctx->ctl_bufpos = 0;
	if (eloop_event_add(ctx->eloop, ctx->control_fd, ELE_READ,
	    dhcpcd_readdump2, ctx) == -1)
		logerr("%s: eloop_event_add", __func__);
	return;

err:
	logerr(__func__);
	eloop_exit(ctx->eloop, EXIT_FAILURE);
}

static void
dhcpcd_readdump0(void *arg, unsigned short events)
{
	struct dhcpcd_ctx *ctx = arg;
	ssize_t len;

	if (events != ELE_READ)
		logerrx("%s: unexpected event 0x%04x", __func__, events);

	len = read(ctx->control_fd, &ctx->ctl_extra, sizeof(ctx->ctl_extra));
	if (len != sizeof(ctx->ctl_extra)) {
		if (len != -1)
			errno = EINVAL;
		logerr(__func__);
		eloop_exit(ctx->eloop, EXIT_FAILURE);
		return;
	}

	if (ctx->ctl_extra == 0) {
		eloop_exit(ctx->eloop, EXIT_SUCCESS);
		return;
	}

	if (eloop_event_add(ctx->eloop, ctx->control_fd, ELE_READ,
	    dhcpcd_readdump1, ctx) == -1)
		logerr("%s: eloop_event_add", __func__);
}

static void
dhcpcd_readdumptimeout(void *arg)
{
	struct dhcpcd_ctx *ctx = arg;

	logerrx(__func__);
	eloop_exit(ctx->eloop, EXIT_FAILURE);
}

static int
dhcpcd_readdump(struct dhcpcd_ctx *ctx)
{

	ctx->options |=	DHCPCD_FORKED;
	if (eloop_timeout_add_sec(ctx->eloop, 5,
	    dhcpcd_readdumptimeout, ctx) == -1)
		return -1;
	return eloop_event_add(ctx->eloop, ctx->control_fd, ELE_READ,
	    dhcpcd_readdump0, ctx);
}

static void
dhcpcd_fork_cb(void *arg, unsigned short events)
{
	struct dhcpcd_ctx *ctx = arg;
	int exit_code;
	ssize_t len;

	if (!(events & ELE_READ))
		logerrx("%s: unexpected event 0x%04x", __func__, events);

	len = read(ctx->fork_fd, &exit_code, sizeof(exit_code));
	if (len == -1) {
		logerr(__func__);
		eloop_exit(ctx->eloop, EXIT_FAILURE);
		return;
	}
	if (len == 0) {
		if (ctx->options & DHCPCD_FORKED) {
			logerrx("%s: dhcpcd manager hungup", __func__);
			eloop_exit(ctx->eloop, EXIT_FAILURE);
		} else {
			// Launcher exited
			eloop_event_delete(ctx->eloop, ctx->fork_fd);
			close(ctx->fork_fd);
			ctx->fork_fd = -1;
		}
		return;
	}
	if ((size_t)len < sizeof(exit_code)) {
		logerrx("%s: truncated read %zd (expected %zu)",
		    __func__, len, sizeof(exit_code));
		eloop_exit(ctx->eloop, EXIT_FAILURE);
		return;
	}

	if (ctx->options & DHCPCD_FORKED) {
		if (exit_code == EXIT_SUCCESS)
			logdebugx("forked to background");
		eloop_exit(ctx->eloop, exit_code);
	} else
		dhcpcd_signal_cb(exit_code, ctx);
}

static void
dhcpcd_pidfile_timeout(void *arg)
{
	struct dhcpcd_ctx *ctx = arg;
	pid_t pid;

	pid = pidfile_read(ctx->pidfile);
	if (pid == -1)
		eloop_exit(ctx->eloop, EXIT_SUCCESS);
	else
		eloop_timeout_add_msec(ctx->eloop, 100,
		    dhcpcd_pidfile_timeout, ctx);
}

static void
dhcpcd_exit_timeout(void *arg)
{
	struct dhcpcd_ctx *ctx = arg;
	pid_t pid;

	pid = pidfile_read(ctx->pidfile);
	if (pid == -1)
		eloop_exit(ctx->eloop, EXIT_SUCCESS);
	else {
		logwarnx("pid %lld failed to exit", (long long)pid);
		eloop_exit(ctx->eloop, EXIT_FAILURE);
	}
}

static int dup_null(int fd)
{
	int fd_null = open(_PATH_DEVNULL, O_WRONLY);
	int err;

	if (fd_null == -1) {
		logwarn("open %s", _PATH_DEVNULL);
		return -1;
	}

	if ((err = dup2(fd_null, fd)) == -1)
		logwarn("dup2 %d", fd);
	close(fd_null);
	return err;
}

int
main(int argc, char **argv, char **envp)
{
	struct dhcpcd_ctx ctx;
	struct ifaddrs *ifaddrs = NULL;
	struct if_options *ifo;
	struct interface *ifp;
	sa_family_t family = AF_UNSPEC;
	int opt, oi = 0, i;
	unsigned int logopts, t;
	ssize_t len;
#if defined(USE_SIGNALS) || !defined(THERE_IS_NO_FORK)
	pid_t pid;
	int fork_fd[2];
#endif
#ifdef USE_SIGNALS
	int sig = 0;
	const char *siga = NULL;
	size_t si;
#endif

#ifdef SETPROCTITLE_H
	setproctitle_init(argc, argv, envp);
#else
	UNUSED(envp);
#endif

	/* Test for --help and --version */
	if (argc > 1) {
		if (strcmp(argv[1], "--help") == 0) {
			usage();
			return EXIT_SUCCESS;
		} else if (strcmp(argv[1], "--version") == 0) {
			printf(""PACKAGE" "VERSION"\n%s\n", dhcpcd_copyright);
			printf("Compiled in features:"
#ifdef INET
			" INET"
#endif
#ifdef ARP
			" ARP"
#endif
#ifdef ARPING
			" ARPing"
#endif
#ifdef IPV4LL
			" IPv4LL"
#endif
#ifdef INET6
			" INET6"
#endif
#ifdef DHCP6
			" DHCPv6"
#endif
#ifdef AUTH
			" AUTH"
#endif
#ifdef PRIVSEP
			" PRIVSEP"
#endif
			"\n");
			return EXIT_SUCCESS;
		}
	}

	memset(&ctx, 0, sizeof(ctx));
	closefrom(STDERR_FILENO + 1);

	ifo = NULL;
	ctx.cffile = CONFIG;
	ctx.script = UNCONST(dhcpcd_default_script);
	ctx.control_fd = ctx.control_unpriv_fd = ctx.link_fd = -1;
	ctx.pf_inet_fd = -1;
#ifdef PF_LINK
	ctx.pf_link_fd = -1;
#endif

	TAILQ_INIT(&ctx.control_fds);
#ifdef USE_SIGNALS
	ctx.fork_fd = -1;
#endif
#ifdef PLUGIN_DEV
	ctx.dev_fd = -1;
#endif
#ifdef INET
	ctx.udp_rfd = -1;
	ctx.udp_wfd = -1;
#endif
#if defined(INET6) && !defined(__sun)
	ctx.nd_fd = -1;
#endif
#ifdef DHCP6
	ctx.dhcp6_rfd = -1;
	ctx.dhcp6_wfd = -1;
#endif
#ifdef PRIVSEP
	ctx.ps_log_fd = ctx.ps_log_root_fd = -1;
	TAILQ_INIT(&ctx.ps_processes);
#endif

	logopts = LOGERR_LOG | LOGERR_LOG_DATE | LOGERR_LOG_PID;

	/* Ensure we have stdin, stdout and stderr file descriptors.
	 * This is important as we do run scripts which expect these. */
	if (fcntl(STDIN_FILENO,  F_GETFD) == -1)
		dup_null(STDIN_FILENO);
	if (fcntl(STDOUT_FILENO,  F_GETFD) == -1)
		dup_null(STDOUT_FILENO);
	if (fcntl(STDERR_FILENO,  F_GETFD) == -1)
		dup_null(STDERR_FILENO);
	else
		logopts |= LOGERR_ERR;

	i = 0;

	while ((opt = getopt_long(argc, argv,
	    ctx.options & DHCPCD_PRINT_PIDFILE ? NOERR_IF_OPTS : IF_OPTS,
	    cf_options, &oi)) != -1)
	{
		switch (opt) {
		case '4':
			family = AF_INET;
			break;
		case '6':
			family = AF_INET6;
			break;
		case 'f':
			ctx.cffile = optarg;
			break;
		case 'j':
			free(ctx.logfile);
			ctx.logfile = strdup(optarg);
			break;
#ifdef USE_SIGNALS
		case 'k':
			sig = SIGALRM;
			siga = "ALRM";
			break;
		case 'n':
			sig = SIGHUP;
			siga = "HUP";
			break;
		case 'q':
			/* -qq disables console output entirely.
			 * This is important for systemd because it logs
			 * both console AND syslog to the same log
			 * resulting in untold confusion. */
			if (logopts & LOGERR_QUIET)
				logopts &= ~LOGERR_ERR;
			else
				logopts |= LOGERR_QUIET;
			break;
		case 'x':
			sig = SIGTERM;
			siga = "TERM";
			break;
		case 'N':
			sig = SIGUSR1;
			siga = "USR1";
			break;
#endif
		case 'P':
			ctx.options |= DHCPCD_PRINT_PIDFILE;
			logopts &= ~(LOGERR_LOG | LOGERR_ERR);
			break;
		case 'T':
			i = 1;
			logopts &= ~LOGERR_LOG;
			break;
		case 'U':
			i = 3;
			break;
		case 'V':
			i = 2;
			break;
		case '?':
			if (ctx.options & DHCPCD_PRINT_PIDFILE)
				continue;
			usage();
			goto exit_failure;
		}
	}

	if (optind != argc - 1)
		ctx.options |= DHCPCD_MANAGER;

	logsetopts(logopts);
	logopen(ctx.logfile);

	ctx.argv = argv;
	ctx.argc = argc;
	ctx.ifc = argc - optind;
	ctx.ifv = argv + optind;

	rt_init(&ctx);

	ifo = read_config(&ctx, NULL, NULL, NULL);
	if (ifo == NULL) {
		if (ctx.options & DHCPCD_PRINT_PIDFILE)
			goto printpidfile;
		goto exit_failure;
	}

	opt = add_options(&ctx, NULL, ifo, argc, argv);
	if (opt != 1) {
		if (ctx.options & DHCPCD_PRINT_PIDFILE)
			goto printpidfile;
		if (opt == 0)
			usage();
		goto exit_failure;
	}
	if (i == 2) {
		printf("Interface options:\n");
		if (optind == argc - 1) {
			free_options(&ctx, ifo);
			ifo = read_config(&ctx, argv[optind], NULL, NULL);
			if (ifo == NULL)
				goto exit_failure;
			add_options(&ctx, NULL, ifo, argc, argv);
		}
		if_printoptions();
#ifdef INET
		if (family == 0 || family == AF_INET) {
			printf("\nDHCPv4 options:\n");
			dhcp_printoptions(&ctx,
			    ifo->dhcp_override, ifo->dhcp_override_len);
		}
#endif
#ifdef INET6
		if (family == 0 || family == AF_INET6) {
			printf("\nND options:\n");
			ipv6nd_printoptions(&ctx,
			    ifo->nd_override, ifo->nd_override_len);
#ifdef DHCP6
			printf("\nDHCPv6 options:\n");
			dhcp6_printoptions(&ctx,
			    ifo->dhcp6_override, ifo->dhcp6_override_len);
#endif
		}
#endif
		goto exit_success;
	}
	ctx.options |= ifo->options;

	if (i == 1 || i == 3) {
		if (i == 1)
			ctx.options |= DHCPCD_TEST;
		else
			ctx.options |= DHCPCD_DUMPLEASE;
		ctx.options |= DHCPCD_PERSISTENT;
		ctx.options &= ~DHCPCD_DAEMONISE;
	}

#ifdef THERE_IS_NO_FORK
	ctx.options &= ~DHCPCD_DAEMONISE;
#endif

	if (!(ctx.options & (DHCPCD_TEST | DHCPCD_DUMPLEASE))) {
printpidfile:
		/* If we have any other args, we should run as a single dhcpcd
		 *  instance for that interface. */
		if (optind == argc - 1 && !(ctx.options & DHCPCD_MANAGER)) {
			const char *per;
			const char *ifname;

			ifname = *ctx.ifv;
			if (ifname == NULL || strlen(ifname) > IF_NAMESIZE) {
				errno = ifname == NULL ? EINVAL : E2BIG;
				logerr("%s: ", ifname);
				goto exit_failure;
			}
			/* Allow a dhcpcd interface per address family */
			switch(family) {
			case AF_INET:
				per = "-4";
				break;
			case AF_INET6:
				per = "-6";
				break;
			default:
				per = "";
			}
			snprintf(ctx.pidfile, sizeof(ctx.pidfile),
			    PIDFILE, ifname, per, ".");
		} else {
			snprintf(ctx.pidfile, sizeof(ctx.pidfile),
			    PIDFILE, "", "", "");
			ctx.options |= DHCPCD_MANAGER;

			/*
			 * If we are given any interfaces or a family, we
			 * cannot send a signal as that would impact
			 * other interfaces.
			 */
			if (optind != argc || family != AF_UNSPEC)
				sig = 0;
		}
		if (ctx.options & DHCPCD_PRINT_PIDFILE) {
			printf("%s\n", ctx.pidfile);
			goto exit_success;
		}
	}

	if (chdir("/") == -1)
		logerr("%s: chdir: /", __func__);

	/* Freeing allocated addresses from dumping leases can trigger
	 * eloop removals as well, so init here. */
	if ((ctx.eloop = eloop_new()) == NULL) {
		logerr("%s: eloop_init", __func__);
		goto exit_failure;
	}

#ifdef USE_SIGNALS
	for (si = 0; si < dhcpcd_signals_ignore_len; si++)
		signal(dhcpcd_signals_ignore[si], SIG_IGN);

	/* Save signal mask, block and redirect signals to our handler */
	if (eloop_signal_set_cb(ctx.eloop,
	    dhcpcd_signals, dhcpcd_signals_len,
	    dhcpcd_signal_cb, &ctx) == -1)
	{
		logerr("%s: eloop_signal_set_cb", __func__);
		goto exit_failure;
	}
	if (eloop_signal_mask(ctx.eloop) == -1) {
		logerr("%s: eloop_signal_mask", __func__);
		goto exit_failure;
	}

	if (sig != 0) {
		pid = pidfile_read(ctx.pidfile);
		if (pid != 0 && pid != -1)
			loginfox("sending signal %s to pid %d", siga, (int)pid);
		if (pid == 0 || pid == -1 || kill(pid, sig) != 0) {
			if (pid != 0 && pid != -1 && errno != ESRCH) {
				logerr("kill");
				goto exit_failure;
			}
			unlink(ctx.pidfile);
			/* We can still continue and send the command
			 * via the control socket. */
		} else {
			if (sig == SIGHUP || sig == SIGUSR1)
				goto exit_success;
			/* Spin until it exits */
			loginfox("waiting for pid %d to exit", (int)pid);
			dhcpcd_pidfile_timeout(&ctx);
			eloop_timeout_add_sec(ctx.eloop, 50,
				dhcpcd_exit_timeout, &ctx);
			goto run_loop;
		}
	}
#endif

#ifdef HAVE_OPENSSL
	OPENSSL_init_crypto(OPENSSL_INIT_ADD_ALL_CIPHERS |
	    OPENSSL_INIT_ADD_ALL_DIGESTS | OPENSSL_INIT_LOAD_CONFIG, NULL);
#endif

#ifdef PRIVSEP
	ps_init(&ctx);
#endif

#ifndef SMALL
	if (ctx.options & DHCPCD_DUMPLEASE &&
	    ctx.ifc == 1 && ctx.ifv[0][0] == '-' && ctx.ifv[0][1] == '\0')
	{
		ctx.options |= DHCPCD_FORKED; /* pretend child process */
#ifdef PRIVSEP
		if (IN_PRIVSEP(&ctx) && ps_managersandbox(&ctx, NULL) == -1)
			goto exit_failure;
#endif
		ifp = calloc(1, sizeof(*ifp));
		if (ifp == NULL) {
			logerr(__func__);
			goto exit_failure;
		}
		ifp->ctx = &ctx;
		ifp->options = ifo;
		switch (family) {
		case AF_INET:
#ifdef INET
			if (dhcp_dump(ifp) == -1)
				goto exit_failure;
			break;
#else
			logerrx("No DHCP support");
			goto exit_failure;
#endif
		case AF_INET6:
#ifdef DHCP6
			if (dhcp6_dump(ifp) == -1)
				goto exit_failure;
			break;
#else
			logerrx("No DHCP6 support");
			goto exit_failure;
#endif
		default:
			logerrx("Family not specified. Please use -4 or -6.");
			goto exit_failure;
		}
		goto exit_success;
	}
#endif

	/* Try and contact the manager process to send the instruction. */
	if (!(ctx.options & DHCPCD_TEST)) {
		ctx.options |= DHCPCD_FORKED; /* avoid socket unlink */
		if (!(ctx.options & DHCPCD_MANAGER))
			ctx.control_fd = control_open(argv[optind], family,
			    ctx.options & DHCPCD_DUMPLEASE);
		if (!(ctx.options & DHCPCD_MANAGER) && ctx.control_fd == -1)
			ctx.control_fd = control_open(argv[optind], AF_UNSPEC,
			    ctx.options & DHCPCD_DUMPLEASE);
		if (ctx.control_fd == -1)
			ctx.control_fd = control_open(NULL, AF_UNSPEC,
			    ctx.options & DHCPCD_DUMPLEASE);
		if (ctx.control_fd != -1) {
#ifdef PRIVSEP
			if (IN_PRIVSEP(&ctx) &&
			    ps_managersandbox(&ctx, NULL) == -1)
				goto exit_failure;
#endif
			if (!(ctx.options & DHCPCD_DUMPLEASE))
				loginfox("sending commands to dhcpcd process");
			len = control_send(&ctx, argc, argv);
			if (len > 0)
				logdebugx("send OK");
			else {
				logerr("%s: control_send", __func__);
				goto exit_failure;
			}
			if (ctx.options & DHCPCD_DUMPLEASE) {
				if (dhcpcd_readdump(&ctx) == -1) {
					logerr("%s: dhcpcd_readdump", __func__);
					goto exit_failure;
				}
				goto run_loop;
			}
			goto exit_success;
		} else {
			if (errno != ENOENT)
				logerr("%s: control_open", __func__);
			/* If asking dhcpcd to exit and we failed to
			 * send a signal or a message then we
			 * don't proceed past here. */
			if (ctx.options & DHCPCD_DUMPLEASE ||
			    sig == SIGTERM || sig == SIGALRM)
			{
				if (errno == ENOENT)
					logerrx(PACKAGE" is not running");
				goto exit_failure;
			}
			if (errno == EPERM || errno == EACCES)
				goto exit_failure;
		}
		ctx.options &= ~DHCPCD_FORKED;
	}

	if (!(ctx.options & DHCPCD_TEST)) {
		/* Ensure we have the needed directories */
		if (mkdir(DBDIR, 0750) == -1 && errno != EEXIST)
			logerr("%s: mkdir: %s", __func__, DBDIR);
		if (mkdir(RUNDIR, 0755) == -1 && errno != EEXIST)
			logerr("%s: mkdir: %s", __func__, RUNDIR);
		if ((pid = pidfile_lock(ctx.pidfile)) != 0) {
			if (pid == -1)
				logerr("%s: pidfile_lock: %s",
				    __func__, ctx.pidfile);
			else
				logerrx(PACKAGE
				    " already running on pid %d (%s)",
				    (int)pid, ctx.pidfile);
			goto exit_failure;
		}
	}

	loginfox(PACKAGE "-" VERSION " starting");

	// We don't need stdin past this point
	dup_null(STDIN_FILENO);

#if defined(USE_SIGNALS) && !defined(THERE_IS_NO_FORK)
	if (!(ctx.options & DHCPCD_DAEMONISE))
		goto start_manager;

	if (xsocketpair(AF_UNIX, SOCK_SEQPACKET|SOCK_CXNB, 0, fork_fd) == -1) {
		logerr("socketpair");
		goto exit_failure;
	}

	switch (pid = fork()) {
	case -1:
		logerr("fork");
		goto exit_failure;
	case 0:
		ctx.fork_fd = fork_fd[1];
		close(fork_fd[0]);
#ifdef PRIVSEP_RIGHTS
		if (ps_rights_limit_fd(ctx.fork_fd) == -1) {
			logerr("ps_rights_limit_fdpair");
			goto exit_failure;
		}
#endif
		if (setsid() == -1) {
			logerr("%s: setsid", __func__);
			goto exit_failure;
		}
		/* Ensure we can never get a controlling terminal */
		pid = fork();
		if (pid == -1) {
			logerr("fork");
			goto exit_failure;
		}
		/* setsid again to ensure our child processes have the
		 * correct ppid */
		if (pid == 0 && setsid() == -1) {
			logerr("%s: setsid", __func__);
			goto exit_failure;
		}
		if (eloop_forked(ctx.eloop, ELF_KEEP_ALL) == -1) {
			logerr("%s: eloop_forked", __func__);
			goto exit_failure;
		}
		if (eloop_event_add(ctx.eloop, ctx.fork_fd, ELE_READ,
		    dhcpcd_fork_cb, &ctx) == -1)
		{
			logerr("%s: eloop_event_add", __func__);
			goto exit_failure;
		}
		if (pid != 0) {
			ctx.options |= DHCPCD_FORKED; /* A lie */
			i = EXIT_SUCCESS;
			goto exit1;
		}
		break;
	default:
		setproctitle("[launcher]");
		ctx.options |= DHCPCD_FORKED | DHCPCD_LAUNCHER;
		ctx.fork_fd = fork_fd[0];
		close(fork_fd[1]);
#ifdef PRIVSEP_RIGHTS
		if (ps_rights_limit_fd(ctx.fork_fd) == -1) {
			logerr("ps_rights_limit_fd");
			goto exit_failure;
		}
#endif
		if (eloop_event_add(ctx.eloop, ctx.fork_fd, ELE_READ,
		    dhcpcd_fork_cb, &ctx) == -1)
			logerr("%s: eloop_event_add", __func__);

#ifdef PRIVSEP
		if (IN_PRIVSEP(&ctx) && ps_managersandbox(&ctx, NULL) == -1)
			goto exit_failure;
#endif
		goto run_loop;
	}

#ifdef DEBUG_FD
	loginfox("forkfd %d", ctx.fork_fd);
#endif

	/* We have now forked, setsid, forked once more.
	 * From this point on, we are the controlling daemon. */
	logdebugx("spawned manager process on PID %d", (int)getpid());

start_manager:
	ctx.options |= DHCPCD_STARTED;
	if ((pid = pidfile_lock(ctx.pidfile)) != 0) {
		logerr("%s: pidfile_lock %d", __func__, (int)pid);
#ifdef PRIVSEP
		/* privsep has not started ... */
		ctx.options &= ~DHCPCD_PRIVSEP;
#endif
		goto exit_failure;
	}
#endif

	os_init();

#if defined(BSD) && defined(INET6)
	/* Disable the kernel RTADV sysctl as early as possible. */
	if (ctx.options & DHCPCD_IPV6 && ctx.options & DHCPCD_IPV6RS)
		if_disable_rtadv();
#endif

#ifdef PRIVSEP
	if (IN_PRIVSEP(&ctx) && ps_start(&ctx) == -1) {
		logerr("ps_start");
		goto exit_failure;
	}
	if (ctx.options & DHCPCD_FORKED)
		goto run_loop;
#endif

	if (!(ctx.options & DHCPCD_TEST)) {
		if (control_start(&ctx,
		    ctx.options & DHCPCD_MANAGER ?
		    NULL : argv[optind], family) == -1)
		{
			logerr("%s: control_start", __func__);
			goto exit_failure;
		}
	}

#ifdef PLUGIN_DEV
	/* Start any dev listening plugin which may want to
	 * change the interface name provided by the kernel */
	if (!IN_PRIVSEP(&ctx) &&
	    (ctx.options & (DHCPCD_MANAGER | DHCPCD_DEV)) ==
	    (DHCPCD_MANAGER | DHCPCD_DEV))
		dev_start(&ctx, dhcpcd_handleinterface);
#endif

	setproctitle("%s%s%s",
	    ctx.options & DHCPCD_MANAGER ? "[manager]" : argv[optind],
	    ctx.options & DHCPCD_IPV4 ? " [ip4]" : "",
	    ctx.options & DHCPCD_IPV6 ? " [ip6]" : "");

	if (if_opensockets(&ctx) == -1) {
		logerr("%s: if_opensockets", __func__);
		goto exit_failure;
	}
#ifndef SMALL
	dhcpcd_setlinkrcvbuf(&ctx);
#endif

	/* Try and create DUID from the machine UUID. */
	dhcpcd_initduid(&ctx, NULL);

	/* Cache the default vendor option. */
	if (dhcp_vendor(ctx.vendor, sizeof(ctx.vendor)) == -1)
		logerr("dhcp_vendor");

	/* Start handling kernel messages for interfaces, addresses and
	 * routes. */
	if (eloop_event_add(ctx.eloop, ctx.link_fd, ELE_READ,
	    dhcpcd_handlelink, &ctx) == -1)
		logerr("%s: eloop_event_add", __func__);

#ifdef PRIVSEP
	if (IN_PRIVSEP(&ctx) && ps_managersandbox(&ctx, "stdio route") == -1)
		goto exit_failure;
#endif

	/* When running dhcpcd against a single interface, we need to retain
	 * the old behaviour of waiting for an IP address */
	if (ctx.ifc == 1 && !(ctx.options & DHCPCD_BACKGROUND))
		ctx.options |= DHCPCD_WAITIP;

	ctx.ifaces = if_discover(&ctx, &ifaddrs, ctx.ifc, ctx.ifv);
	if (ctx.ifaces == NULL) {
		logerr("%s: if_discover", __func__);
		goto exit_failure;
	}
	for (i = 0; i < ctx.ifc; i++) {
		if ((ifp = if_find(ctx.ifaces, ctx.ifv[i])) == NULL)
			logerrx("%s: interface not found",
			    ctx.ifv[i]);
		else if (!ifp->active)
			logerrx("%s: interface has an invalid configuration",
			    ctx.ifv[i]);
	}
	TAILQ_FOREACH(ifp, ctx.ifaces, next) {
		if (ifp->active == IF_ACTIVE_USER)
			break;
	}

	if (ifp == NULL) {
		if (ctx.ifc == 0) {
			int loglevel;

			loglevel = ctx.options & DHCPCD_INACTIVE ?
			    LOG_DEBUG : LOG_ERR;
			logmessage(loglevel, "no valid interfaces found");
			dhcpcd_daemonise(&ctx);
		} else
			goto exit_failure;
		if (!(ctx.options & DHCPCD_LINK)) {
			logerrx("aborting as link detection is disabled");
			goto exit_failure;
		}
	}

	TAILQ_FOREACH(ifp, ctx.ifaces, next) {
		if (ifp->active)
			dhcpcd_initstate1(ifp, argc, argv, 0);
	}
	if_learnaddrs(&ctx, ctx.ifaces, &ifaddrs);
	if_freeifaddrs(&ctx, &ifaddrs);
	ifaddrs = NULL;

	if (ctx.options & DHCPCD_BACKGROUND)
		dhcpcd_daemonise(&ctx);

	opt = 0;
	TAILQ_FOREACH(ifp, ctx.ifaces, next) {
		if (ifp->active) {
			run_preinit(ifp);
			if (if_is_link_up(ifp))
				opt = 1;
		}
	}

	if (!(ctx.options & DHCPCD_BACKGROUND)) {
		if (ctx.options & DHCPCD_MANAGER)
			t = ifo->timeout;
		else {
			t = 0;
			TAILQ_FOREACH(ifp, ctx.ifaces, next) {
				if (ifp->active) {
					t = ifp->options->timeout;
					break;
				}
			}
		}
		if (opt == 0 &&
		    ctx.options & DHCPCD_LINK &&
		    !(ctx.options & DHCPCD_WAITIP))
		{
			int loglevel;

			loglevel = ctx.options & DHCPCD_INACTIVE ?
			    LOG_DEBUG : LOG_WARNING;
			logmessage(loglevel, "no interfaces have a carrier");
			dhcpcd_daemonise(&ctx);
		} else if (t > 0 &&
		    /* Test mode removes the daemonise bit, so check for both */
		    ctx.options & (DHCPCD_DAEMONISE | DHCPCD_TEST))
		{
			eloop_timeout_add_sec(ctx.eloop, t,
			    handle_exit_timeout, &ctx);
		}
	}
	free_options(&ctx, ifo);
	ifo = NULL;

	TAILQ_FOREACH(ifp, ctx.ifaces, next) {
		if (ifp->active)
			eloop_timeout_add_sec(ctx.eloop, 0,
			    dhcpcd_prestartinterface, ifp);
	}

run_loop:
	i = eloop_start(ctx.eloop);
	if (i < 0) {
		logerr("%s: eloop_start", __func__);
		goto exit_failure;
	}
	goto exit1;

exit_success:
	i = EXIT_SUCCESS;
	goto exit1;

exit_failure:
	i = EXIT_FAILURE;

exit1:
	if (!(ctx.options & DHCPCD_TEST) && control_stop(&ctx) == -1)
		logerr("%s: control_stop", __func__);
	if_freeifaddrs(&ctx, &ifaddrs);
#ifdef PRIVSEP
	ps_stop(&ctx);
#endif
	/* Free memory and close fd's */
	if (ctx.ifaces) {
		while ((ifp = TAILQ_FIRST(ctx.ifaces))) {
			TAILQ_REMOVE(ctx.ifaces, ifp, next);
			if_free(ifp);
		}
		free(ctx.ifaces);
		ctx.ifaces = NULL;
	}
	free_options(&ctx, ifo);
#ifdef HAVE_OPEN_MEMSTREAM
	if (ctx.script_fp)
		fclose(ctx.script_fp);
#endif
	free(ctx.script_buf);
	free(ctx.script_env);
	rt_dispose(&ctx);
	free(ctx.duid);
	if_closesockets(&ctx);
	free_globals(&ctx);
#ifdef INET6
	ipv6_ctxfree(&ctx);
#endif
#ifdef PLUGIN_DEV
	dev_stop(&ctx);
#endif
	if (ctx.script != dhcpcd_default_script)
		free(ctx.script);
#ifdef PRIVSEP
	if (ps_stopwait(&ctx) != EXIT_SUCCESS)
		i = EXIT_FAILURE;
#endif
	if (ctx.options & DHCPCD_STARTED && !(ctx.options & DHCPCD_FORKED))
		loginfox(PACKAGE " exited");
#ifdef PRIVSEP
	if (ctx.ps_root != NULL && ps_root_stop(&ctx) == -1)
		i = EXIT_FAILURE;
	eloop_free(ctx.ps_eloop);
#endif

#ifdef USE_SIGNALS
	/* If still attached, detach from the launcher */
	if (ctx.options & DHCPCD_STARTED && ctx.fork_fd != -1) {
		if (send(ctx.fork_fd, &i, sizeof(i), MSG_EOR) == -1)
			logerr("%s: send", __func__);
	}
#endif

	eloop_free(ctx.eloop);
	logclose();
	free(ctx.logfile);
	fflush(stdout);
	free(ctx.ctl_buf);
#ifdef SETPROCTITLE_H
	setproctitle_fini();
#endif

#ifdef USE_SIGNALS
	if (ctx.options & (DHCPCD_FORKED | DHCPCD_PRIVSEP))
		_exit(i); /* so atexit won't remove our pidfile */
#endif
	return i;
}<|MERGE_RESOLUTION|>--- conflicted
+++ resolved
@@ -1571,23 +1571,16 @@
 	if (ctx->options & DHCPCD_EXITING)
 		return;
 
-<<<<<<< HEAD
 	ctx->options |= DHCPCD_EXITING;
 	if (!(ctx->options & DHCPCD_TEST) &&
 	    stop_all_interfaces(ctx, opts))
 	{
 		/* We stopped something, we will exit once that is done. */
-		return;
-	}
-
-	eloop_exit(ctx->eloop, exit_code);
-=======
-	dhcpcd_exiting = true;
-	if (!(ctx->options & DHCPCD_TEST))
-		stop_all_interfaces(ctx, opts);
+		eloop_exitallinners(exit_code);
+		return;
+	}
+
 	eloop_exitall(exit_code);
-	dhcpcd_exiting = false;
->>>>>>> b573b9d8
 }
 #endif
 
